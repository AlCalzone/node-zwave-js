{
  "name": "@zwave-js/repo",
  "private": true,
  "description": "Z-Wave driver written entirely in JavaScript/TypeScript",
  "keywords": [],
  "author": {
    "name": "AlCalzone",
    "email": "d.griesel@gmx.net"
  },
  "contributors": [
    "RoboPhred (https://github.com/RoboPhred)"
  ],
  "license": "MIT",
  "homepage": "https://github.com/AlCalzone/node-zwave-js#readme",
  "repository": {
    "type": "git",
    "url": "git+https://github.com/AlCalzone/node-zwave-js.git"
  },
  "bugs": {
    "url": "https://github.com/AlCalzone/node-zwave-js/issues"
  },
  "funding": {
    "url": "https://github.com/sponsors/AlCalzone/"
  },
  "devDependencies": {
    "@actions/core": "^1.2.6",
    "@actions/exec": "^1.0.4",
    "@actions/github": "^4.0.0",
    "@alcalzone/release-script": "^1.8.1",
    "@babel/core": "^7.11.4",
    "@babel/plugin-proposal-class-properties": "^7.10.4",
    "@babel/plugin-proposal-decorators": "^7.10.5",
    "@babel/plugin-proposal-nullish-coalescing-operator": "^7.10.4",
    "@babel/plugin-proposal-numeric-separator": "^7.10.4",
    "@babel/plugin-proposal-object-rest-spread": "^7.11.0",
    "@babel/plugin-proposal-optional-chaining": "^7.11.0",
    "@babel/preset-env": "^7.11.5",
    "@babel/preset-typescript": "^7.10.4",
    "@commitlint/cli": "^11.0.0",
    "@commitlint/config-conventional": "^11.0.0",
    "@fimbul/mithotyn": "^0.21.0",
    "@fimbul/wotan": "^0.21.1",
    "@types/fs-extra": "^9.0.1",
    "@types/gulp": "^4.0.7",
    "@types/gulp-sourcemaps": "0.0.32",
    "@types/jest": "^26.0.14",
    "@types/json5": "0.0.30",
    "@types/mockdate": "^2.0.0",
    "@types/node": "^14.11.2",
    "@types/prettier": "^2.1.1",
    "@types/semver": "^7.3.4",
    "@types/serialport": "^8.0.1",
    "@types/triple-beam": "^1.3.2",
    "@types/xml2json": "^0.11.3",
    "@types/yargs": "^15.0.7",
    "@typescript-eslint/eslint-plugin": "^4.3.0",
    "@typescript-eslint/parser": "^4.3.0",
    "@xstate/test": "^0.4.1",
    "@zwave-js/testing": "file:packages\\testing",
    "ansi-colors": "^4.1.1",
    "axios": "^0.20.0",
    "clipboardy": "^2.3.0",
    "commitizen": "^4.1.5",
    "coveralls": "^3.1.0",
    "cz-conventional-changelog": "^3.2.0",
    "eslint": "^7.10.0",
    "eslint-config-prettier": "^6.12.0",
    "eslint-plugin-prettier": "^3.1.4",
    "gulp": "^4.0.2",
    "gulp-sourcemaps": "^2.6.5",
    "gulp-typescript": "^6.0.0-alpha.1",
    "husky": "^4.3.0",
    "jest": "^26.4.2",
    "jest-circus": "^26.4.2",
    "jest-extended": "^0.11.5",
    "lerna": "^3.22.1",
    "mockdate": "^3.0.2",
    "prettier": "^2.1.2",
    "prettier-plugin-organize-imports": "^1.1.1",
    "semver": "^7.3.2",
    "supports-color": "^7.2.0",
    "ts-node": "^9.0.0",
    "tsconfig-paths": "^3.9.0",
<<<<<<< HEAD
    "typescript": "^4.2.0-dev.20201117",
=======
    "typescript": "^4.1.1-rc",
    "xml2json": "^0.12.0",
>>>>>>> d87c3f64
    "yargs": "^16.0.3"
  },
  "dependencies": {
    "@zwave-js/config": "file:packages\\config",
    "@zwave-js/core": "file:packages\\core",
    "@zwave-js/serial": "file:packages\\serial",
    "@zwave-js/shared": "file:packages\\shared",
    "zwave-js": "file:packages\\zwave-js"
  },
  "scripts": {
    "build": "lerna run build",
    "watch": "lerna run watch --parallel",
    "test:reset": "jest --clear-cache",
    "test:ts": "jest",
    "test:ci": "npm run test:ts -- --runInBand",
    "test:watch": "npm run test:ts -- --watch",
    "test": "npm run test:watch",
    "coverage": "npm run test:ts -- --collect-coverage",
    "coverage:ci": "npm run test:ci -- --collect-coverage",
    "show-coverage": "npm run coverage && start ./coverage/index.html",
    "lint:ts": "eslint --ext .ts \"packages/*/src/**/*.ts\"",
    "lint:wotan": "wotan",
    "lint": "npm run lint:ts",
    "implemented_ccs": "ts-node maintenance/implemented_ccs.ts",
    "gh-cc-table": "npm run implemented_ccs -- --flavor=github --only-incomplete",
    "toLogEntryOverview": "ts-node packages/zwave-js/maintenance/checkCCToLogEntry.ts",
    "usbdebug": "cmd.exe /c \"test\\usbdebug.bat\"",
    "commit": "git-cz",
    "prerelease": "lerna bootstrap && lerna run build",
    "release": "lerna version --no-commit-hooks",
    "preversion": "release-script --lerna-check",
    "version": "release-script --lerna",
    "postversion": "git push && git push --tags",
    "config": "ts-node maintenance/importConfig.ts"
  },
  "readme": "README.md",
  "husky": {
    "hooks": {
      "commit-msg": "commitlint -E HUSKY_GIT_PARAMS"
    }
  },
  "config": {
    "commitizen": {
      "path": "./node_modules/cz-conventional-changelog"
    }
  }
}<|MERGE_RESOLUTION|>--- conflicted
+++ resolved
@@ -81,12 +81,8 @@
     "supports-color": "^7.2.0",
     "ts-node": "^9.0.0",
     "tsconfig-paths": "^3.9.0",
-<<<<<<< HEAD
     "typescript": "^4.2.0-dev.20201117",
-=======
-    "typescript": "^4.1.1-rc",
     "xml2json": "^0.12.0",
->>>>>>> d87c3f64
     "yargs": "^16.0.3"
   },
   "dependencies": {
