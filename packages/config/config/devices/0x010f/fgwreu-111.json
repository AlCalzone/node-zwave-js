--- conflicted
+++ resolved
@@ -87,12 +87,7 @@
 			"minValue": 0,
 			"maxValue": 255,
 			"defaultValue": 0,
-			"readOnly": true,
-<<<<<<< HEAD
-			"writeOnly": false
-=======
-			"allowManualEntry": true
->>>>>>> b03ec388
+			"readOnly": true
 		},
 		"33": {
 			"label": "Alarm configuration - 4th slot",
