--- conflicted
+++ resolved
@@ -42,13 +42,8 @@
 			]
 		},
 		"2": {
-<<<<<<< HEAD
-			"label": "Auto relock",
-			"unit": "Seconds",
-=======
 			"label": "Auto Relock",
 			"unit": "seconds",
->>>>>>> 96ed0c22
 			"valueSize": 1,
 			"minValue": 0,
 			"maxValue": 255,
@@ -114,12 +109,7 @@
 		},
 		"7": {
 			"label": "Keypad lockout time",
-<<<<<<< HEAD
-			"unit": "Seconds",
-=======
-			"description": "Incorrect PINs lockout time",
 			"unit": "seconds",
->>>>>>> 96ed0c22
 			"valueSize": 1,
 			"minValue": 1,
 			"maxValue": 255,
