// Ecolink ISZW7-ECO
// Chime+Siren
{
	"manufacturer": "Ecolink",
	"manufacturerId": "0x014a",
	"label": "ISZW7-ECO",
	"description": "Chime+Siren",
	"devices": [
		{
			"productType": "0x0007",
			"productId": "0x3975",
			"zwaveAllianceId": 4000
		}
	],
	"firmwareVersion": {
		"min": "0.0",
		"max": "255.255"
	},
	"paramInformation": {
		"1": {
			"label": "Default Sound",
			"description": "Different types of sounds",
			"valueSize": 1,
			"minValue": 1,
			"maxValue": 5,
			"defaultValue": 5,
			"unsigned": true,
			"allowManualEntry": true
		},
		"2": {
			"label": "Heartbeat Notification Timing",
			"description": "Seconds between automatic battery reports",
			"valueSize": 4,
			"unit": "seconds",
			"minValue": 120,
			"maxValue": 3600,
			"defaultValue": 3600,
			"unsigned": true,
			"allowManualEntry": true
		},
		"3": {
			"label": "Supervision Encapsulation",
			"description": "Encapsulate unsolicited notifications in supervision get requests.",
			"valueSize": 1,
			"minValue": 0,
			"maxValue": 1,
			"defaultValue": 1,
			"unsigned": true,
			"allowManualEntry": false,
			"options": [
				{
					"label": "Disable",
					"value": 0
				},
				{
					"label": "Enable",
					"value": 1
				}
			]
		},
		"4": {
			"label": "Sound Volume",
			"description": "Sound volume as a percentage for non-emergency sounds",
			"valueSize": 1,
			"unit": "%",
			"minValue": 0,
			"maxValue": 255,
			"defaultValue": 50,
			"unsigned": true,
			"allowManualEntry": true
		},
		"5": {
			"label": "Sounds Available",
			"description": "Number of sounds available to play",
			"valueSize": 1,
			"minValue": 0,
			"maxValue": 30,
			"defaultValue": 30,
			"unsigned": true,
			"readOnly": true,
<<<<<<< HEAD
			"writeOnly": false
=======
			"allowManualEntry": true
>>>>>>> b03ec388
		},
		"6": {
			"label": "Emergency Sound Volume Adjustable",
			"description": "Enable intrusion/smoke/co siren volume adjustable and mutable. 0 is disabled (default). 1 is enabled",
			"valueSize": 1,
			"minValue": 0,
			"maxValue": 1,
			"defaultValue": 0,
			"unsigned": true,
			"allowManualEntry": false,
			"options": [
				{
					"label": "Disabled alarm type sounds volume adjustments",
					"value": 0
				},
				{
					"label": "Enable alarm type sounds volume adjustments",
					"value": 1
				}
			]
		}
	},
	"metadata": {
		"inclusion": "Adding to a Z-Wave Network (Classic Inclusion Method)\nMake sure the device has power. Press the Pair Button which is the smaller of the two buttons, and the device will enter classic inclusion mode which implements both classic inclusion with a Node Information Frame, and Network Wide Inclusion. During Classic Inclusion mode, the Green LED will blink two times every three seconds. When Classic inclusion times-out, the device will blink red and green",
		"exclusion": "Removing a Sensor from a Z-Wave Network\nTo remove the device, place the controller into Remove or “Z-Wave Exclusion” mode. Press the smaller of the two buttons (Add/Test) following the same procedure to add for removal. Upon successful removal, the device’s red led will come on solid for 1 second. Note: Any Z-Wave Inclusion Controller can remove a Z-Wave device regardless of manufacturer or which network the device is currently added to.",
		"reset": "Factory Default\nPlease use this procedure only when the network primary controller is missing or otherwise inoperable. \nTo restore the device back to factory settings and remove it from any Z-Wave network. Hold the Pair button for 10 seconds. During the 10 seconds of continuing to hold the Add/Test button the green LED with flash, and after 10 seconds the red LED will come on solid for 1 second indicating that the factory default of the device has been successful, and the device is ready to add back into a Z-Wave network.",
		"manual": "https://products.z-wavealliance.org/ProductManual/File?folder=&filename=product_documents/4000/ISZW7-ECO%20-%20Operation%20Manual%20v9.pdf"
	}
}<|MERGE_RESOLUTION|>--- conflicted
+++ resolved
@@ -77,12 +77,7 @@
 			"maxValue": 30,
 			"defaultValue": 30,
 			"unsigned": true,
-			"readOnly": true,
-<<<<<<< HEAD
-			"writeOnly": false
-=======
-			"allowManualEntry": true
->>>>>>> b03ec388
+			"readOnly": true
 		},
 		"6": {
 			"label": "Emergency Sound Volume Adjustable",
