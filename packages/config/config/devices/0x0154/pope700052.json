// Popp & Co POPE700052
// Water Leakage Sensor
{
	"manufacturer": "Popp & Co",
	"manufacturerId": "0x0154",
	"label": "POPE700052",
	"description": "Water Leakage Sensor",
	"devices": [
		{
			"productType": "0x0004",
			"productId": "0x0008"
		}
	],
	"firmwareVersion": {
		"min": "0.0",
		"max": "255.255"
	},
	"supportsZWavePlus": true,
	"paramInformation": {
		"1": {
			"label": "Flood Alarm Basic On Value",
			"description": "Flood detected",
			"valueSize": 1,
			"minValue": 0,
			"maxValue": 255,
			"defaultValue": 255,
			"unsigned": true,
			"readOnly": true,
<<<<<<< HEAD
			"writeOnly": false
=======
			"allowManualEntry": true
>>>>>>> b03ec388
		},
		"2": {
			"label": "Flood Alarm Basic Off Value",
			"description": "No Flood detected",
			"valueSize": 1,
			"minValue": 0,
			"maxValue": 255,
			"defaultValue": 0,
			"unsigned": true,
			"readOnly": true,
<<<<<<< HEAD
			"writeOnly": false
=======
			"allowManualEntry": true
>>>>>>> b03ec388
		},
		"3": {
			"label": "Enable Buzzer Sound on Alarm",
			"description": "Buzzer enabled during flood detection",
			"valueSize": 1,
			"minValue": 0,
			"maxValue": 1,
			"defaultValue": 1,
			"allowManualEntry": true
		}
	}
}<|MERGE_RESOLUTION|>--- conflicted
+++ resolved
@@ -25,12 +25,7 @@
 			"maxValue": 255,
 			"defaultValue": 255,
 			"unsigned": true,
-			"readOnly": true,
-<<<<<<< HEAD
-			"writeOnly": false
-=======
-			"allowManualEntry": true
->>>>>>> b03ec388
+			"readOnly": true
 		},
 		"2": {
 			"label": "Flood Alarm Basic Off Value",
@@ -40,12 +35,7 @@
 			"maxValue": 255,
 			"defaultValue": 0,
 			"unsigned": true,
-			"readOnly": true,
-<<<<<<< HEAD
-			"writeOnly": false
-=======
-			"allowManualEntry": true
->>>>>>> b03ec388
+			"readOnly": true
 		},
 		"3": {
 			"label": "Enable Buzzer Sound on Alarm",
