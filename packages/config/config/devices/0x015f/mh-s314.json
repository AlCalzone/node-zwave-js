// McoHome Technology Co., Ltd. MH-S314
// Touch Panel Switch 4 Button
{
	"manufacturer": "McoHome Technology Co., Ltd.",
	"manufacturerId": "0x015f",
	"label": "MH-S314",
	"description": "Touch Panel Switch 4 Button",
	"devices": [
		{
			"productType": "0x3102",
			"productId": "0x0204"
		},
		{
			"productType": "0x3141",
			"productId": "0x1302"
		}
	],
	"firmwareVersion": {
		"min": "0.0",
		"max": "255.255"
	},
	"associations": {
		"1": {
			"label": "Lifeline",
			"maxNodes": 1,
			"isLifeline": true
		},
		"2": {
			"label": "Button 1",
			"maxNodes": 5
		},
		"5": {
			"label": "Button 2",
			"maxNodes": 5
		},
		"8": {
			"label": "Button 3",
			"maxNodes": 5
		},
		"11": {
			"label": "Button 4",
			"maxNodes": 5
		}
	},
	"paramInformation": {
		"2": {
			"label": "Recover State After Power Failure",
			"valueSize": 1,
			"minValue": 0,
			"maxValue": 1,
			"defaultValue": 1,
			"unsigned": true,
			"readOnly": false,
			"writeOnly": false,
			"allowManualEntry": false,
			"options": [
				{
					"label": "Disabled",
					"value": 0
				},
				{
					"label": "Enabled",
					"value": 1
				}
			]
		},
		"3": {
			"label": "All On/All Off",
			"valueSize": 1,
			"minValue": 0,
			"maxValue": 255,
			"defaultValue": 255,
			"unsigned": true,
			"readOnly": false,
			"writeOnly": false,
			"allowManualEntry": false,
			"options": [
				{
					"label": "Forbid all on and all off",
					"value": 0
				},
				{
					"label": "Forbid all on",
					"value": 1
				},
				{
					"label": "Forbid all off",
					"value": 2
				},
				{
					"label": "Allow all on and all off",
					"value": 255
				}
			]
		},
		"4": {
			"label": "LED Backlight Brightness Level",
			"valueSize": 1,
			"minValue": 0,
			"maxValue": 10,
			"defaultValue": 10,
			"unsigned": true,
			"readOnly": false,
			"writeOnly": false,
			"allowManualEntry": true
		},
		"5": {
<<<<<<< HEAD
			"label": "Key Mode",
=======
			"label": "Button Mode",
>>>>>>> 96ed0c22
			"valueSize": 1,
			"minValue": 0,
			"maxValue": 4,
			"defaultValue": 0,
			"unsigned": true,
			"readOnly": false,
			"writeOnly": false,
			"allowManualEntry": false,
			"options": [
				{
					"label": "Single click to switch on/off",
					"value": 0
				},
				{
					"label": "Click to turn on, auto off after param 6 duration",
					"value": 1
				},
				{
					"label": "Click to turn off, auto on after param 6 duration",
					"value": 2
				},
				{
					"label": "Hold >3s for on until released",
					"value": 3
				},
				{
					"label": "Single click to toggle, hold >3s for on until released",
					"value": 4
				}
			]
		},
		"6": {
			"label": "Relay On Duration",
			"description": "0 for infinite",
			"unit": "seconds",
			"valueSize": 2,
			"minValue": 0,
			"maxValue": 65535,
			"defaultValue": 0,
			"unsigned": true,
			"readOnly": false,
			"writeOnly": false,
			"allowManualEntry": true
		},
		"255": {
<<<<<<< HEAD
			"label": "Factory setting",
			"valueSize": 1,
			"minValue": 85,
			"maxValue": 85,
			"defaultValue": 85,
=======
			"label": "Factory Reset",
			"valueSize": 1,
			"minValue": 0,
			"maxValue": 85,
			"defaultValue": 0,
			"unsigned": true,
>>>>>>> 96ed0c22
			"readOnly": false,
			"writeOnly": false,
			"allowManualEntry": false,
			"options": [
				{
					"label": "Normal Operation",
					"value": 0
				},
				{
					"label": "Reset",
					"value": 85
				}
			]
		}
	}
}<|MERGE_RESOLUTION|>--- conflicted
+++ resolved
@@ -105,11 +105,7 @@
 			"allowManualEntry": true
 		},
 		"5": {
-<<<<<<< HEAD
-			"label": "Key Mode",
-=======
 			"label": "Button Mode",
->>>>>>> 96ed0c22
 			"valueSize": 1,
 			"minValue": 0,
 			"maxValue": 4,
@@ -155,20 +151,12 @@
 			"allowManualEntry": true
 		},
 		"255": {
-<<<<<<< HEAD
-			"label": "Factory setting",
-			"valueSize": 1,
-			"minValue": 85,
-			"maxValue": 85,
-			"defaultValue": 85,
-=======
 			"label": "Factory Reset",
 			"valueSize": 1,
 			"minValue": 0,
 			"maxValue": 85,
 			"defaultValue": 0,
 			"unsigned": true,
->>>>>>> 96ed0c22
 			"readOnly": false,
 			"writeOnly": false,
 			"allowManualEntry": false,
