// Fantem FT100
// Oomi Multisensor
{
	"manufacturer": "Fantem",
	"manufacturerId": "0x016a",
	"label": "FT100",
	"description": "Oomi Multisensor",
	"devices": [
		{
			"productType": "0x0002",
			"productId": "0x0064"
		},
		{
			"productType": "0x0202",
			"productId": "0x0064"
		}
	],
	"firmwareVersion": {
		"min": "0.0",
		"max": "255.255"
	},
	"associations": {
		"1": {
			"label": "Lifeline",
			"maxNodes": 5,
			"isLifeline": true
		},
		"2": {
			"label": "Group 2",
			"maxNodes": 5
		},
		"3": {
			"label": "Group 3",
			"maxNodes": 5
		}
	},
	//Fantem is an OEM for Aeotec
	"paramInformation": {
		"2": {
<<<<<<< HEAD
			"$import": "../0x0086/templates/aeotec_template.json#wake_up_10_minutes"
=======
			"label": "Stay Awake in Battery Mode",
			"description": "Stay awake for 10 minutes at power on",
			"valueSize": 1,
			"minValue": 0,
			"maxValue": 1,
			"defaultValue": 0,
			"allowManualEntry": false,
			"options": [
				{
					"label": "disable",
					"value": 0
				},
				{
					"label": "enable",
					"value": 1
				}
			]
>>>>>>> 39939dd7
		},
		"3": {
			"label": "PIR Sensor Timeout",
			"valueSize": 2,
			"minValue": 10,
			"maxValue": 3600,
			"defaultValue": 240
		},
		"4": {
			"label": "PIR Sensitivity",
			"valueSize": 1,
			"minValue": 0,
			"maxValue": 5,
			"defaultValue": 5,
<<<<<<< HEAD
			"unsigned": true,
			"readOnly": false,
			"writeOnly": false,
			"allowManualEntry": true
=======
			"allowManualEntry": false,
			"options": [
				{
					"label": "disable",
					"value": 0
				},
				{
					"label": "sensitivity level 1",
					"value": 1
				},
				{
					"label": "sensitivity level 2",
					"value": 2
				},
				{
					"label": "sensitivity level 3",
					"value": 3
				},
				{
					"label": "sensitivity level 4",
					"value": 4
				},
				{
					"label": "sensitivity level 5",
					"value": 5
				}
			]
>>>>>>> 39939dd7
		},
		"5": {
			"$import": "../0x0086/templates/aeotec_template.json#motion_report_type"
		},
		"8": {
			"$if": "firmwareVersion >= 1.8",
			"$import": "../0x0086/templates/aeotec_template.json#wake_up_timeout"
		},
		"9[0xff00]": {
			"$import": "../0x0086/templates/aeotec_template.json#sleep_state"
		},
		"9[0xff]": {
			"$import": "../0x0086/templates/aeotec_template.json#current_power_mode"
		},
		"39": {
			"$import": "../0x0086/templates/aeotec_template.json#low_battery_threshold",
			"defaultValue": 20
		},
		"40": {
			"$import": "../0x0086/templates/aeotec_template.json#selective_reporting"
		},
		"41[0xffff]": {
			"$if": "firmwareVersion <= 1.6",
			"label": "Temperature Change Threshold",
			"valueSize": 2,
			"minValue": 10,
			"maxValue": 2120,
			"defaultValue": 200,
			"readOnly": false,
			"writeOnly": false,
			"allowManualEntry": true
		},
		"41[0x0f]": [
			{
				"$if": "firmwareVersion > 1.6 && firmwareVersion <= 1.9",
				"$import": "../0x0086/templates/aeotec_template.json#celsius_fahrenheit",
				"label": "Temperature Threshold Unit",
				"valueSize": 3
			},
			{
				"$if": "firmwareVersion >= 1.10",
				"$import": "../0x0086/templates/aeotec_template.json#celsius_fahrenheit",
				"label": "Temperature Threshold Unit",
				"valueSize": 4
			}
		],
		"41[0xffff00]": [
			{
				"$if": "firmwareVersion > 1.6 && firmwareVersion <= 1.9",
				"label": "Temperature Change Threshold",
				"unit": "0.1 °C/°F",
				"valueSize": 3,
				"minValue": 10,
				"maxValue": 2120,
				"defaultValue": 20,
				"readOnly": false,
				"writeOnly": false,
				"allowManualEntry": true
			},
			{
				"$if": "firmwareVersion >= 1.10",
				"label": "Temperature Change Threshold",
				"unit": "0.1 °C/°F",
				"valueSize": 4,
				"minValue": 10,
				"maxValue": 2120,
				"defaultValue": 20,
				"readOnly": false,
				"writeOnly": false,
				"allowManualEntry": true
			}
		],
		"42": {
			"$import": "../templates/master_template.json#base_1-100_nounit",
			"label": "Humidity Change Threshold",
			"unit": "%",
			"defaultValue": 10
		},
		"43": {
			"label": "Luminance Change Threshold",
			"valueSize": 2,
			"unit": "lux",
			"minValue": 1,
			"maxValue": 1000,
			"defaultValue": 100,
			"readOnly": false,
			"writeOnly": false,
			"allowManualEntry": true
		},
		"44": {
			"$import": "../templates/master_template.json#base_1-100_nounit",
			"label": "Battery Level Threshold",
			"unit": "%",
			"defaultValue": 10
		},
		"45": {
			"label": "Ultraviolet Change Threshold",
			"valueSize": 1,
			"minValue": 1,
<<<<<<< HEAD
			"maxValue": 11,
			"defaultValue": 2,
			"readOnly": false,
			"writeOnly": false,
			"allowManualEntry": true
=======
			"maxValue": 2,
			"defaultValue": 1,
			"allowManualEntry": false,
			"options": [
				{
					"label": "Basic Set CC",
					"value": 1
				},
				{
					"label": "Sensor Binary Report CC",
					"value": 2
				}
			]
>>>>>>> 39939dd7
		},
		"46": {
			"$import": "../0x0086/templates/aeotec_template.json#low_temp_alarm"
		},
		"48[0x01]": {
			"$import": "../0x0086/templates/aeotec_template.json#below_temp_report"
		},
		"48[0x02]": {
			"$import": "../0x0086/templates/aeotec_template.json#below_humidity_report"
		},
		"48[0x04]": {
			"$import": "../0x0086/templates/aeotec_template.json#below_luminance_report"
		},
		"48[0x08]": {
			"$import": "../0x0086/templates/aeotec_template.json#below_ultraviolet_report"
		},
		"48[0x10]": {
			"$import": "../0x0086/templates/aeotec_template.json#above_temp_report"
		},
		"48[0x20]": {
			"$import": "../0x0086/templates/aeotec_template.json#above_humidity_report"
		},
		"48[0x40]": {
			"$import": "../0x0086/templates/aeotec_template.json#above_luminance_report"
		},
		"48[0x80]": {
			"$import": "../0x0086/templates/aeotec_template.json#above_ultraviolet_report"
		},
		"49[0xff]": [
			{
				"$if": "firmwareVersion < 1.10",
				"$import": "../0x0086/templates/aeotec_template.json#celsius_fahrenheit",
				"label": "Upper Temperature Limit Unit",
				"valueSize": 3
			},
			{
				"$if": "firmwareVersion >= 1.10",
				"$import": "../0x0086/templates/aeotec_template.json#celsius_fahrenheit",
				"label": "Upper Temperature Limit Unit",
				"valueSize": 4
			}
		],
		"49[0xffff00]": [
			{
				"$if": "firmwareVersion < 1.10",
				"label": "Upper Temperature Limit",
				"valueSize": 3,
				"unit": "0.1 °C/°F",
				"minValue": -400,
				"maxValue": 2120,
				"defaultValue": 280,
				"readOnly": false,
				"writeOnly": false,
				"allowManualEntry": true
			},
			{
				"$if": "firmwareVersion >= 1.10",
				"label": "Upper Temperature Limit",
				"valueSize": 4,
				"unit": "0.1 °C/°F",
				"minValue": -400,
				"maxValue": 2120,
				"defaultValue": 280,
				"readOnly": false,
				"writeOnly": false,
				"allowManualEntry": true
			}
		],
		"50[0xff]": [
			{
				"$if": "firmwareVersion < 1.10",
				"$import": "../0x0086/templates/aeotec_template.json#celsius_fahrenheit",
				"label": "Lower Temperature Limit Unit",
				"valueSize": 3
			},
			{
				"$if": "firmwareVersion >= 1.10",
				"$import": "../0x0086/templates/aeotec_template.json#celsius_fahrenheit",
				"label": "Lower Temperature Limit Unit",
				"valueSize": 3
			}
		],
		"50[0xffff00]": [
			{
				"$if": "firmwareVersion < 1.10",
				"label": "Lower Temperature Limit",
				"valueSize": 3,
				"unit": "0.1 °C/°F",
				"minValue": -400,
				"maxValue": 2120,
				"defaultValue": 0,
				"readOnly": false,
				"writeOnly": false,
				"allowManualEntry": true
			},
			{
				"$if": "firmwareVersion >= 1.10",
				"label": "Lower Temperature Limit",
				"valueSize": 3,
				"unit": "0.1 °C/°F",
				"minValue": -400,
				"maxValue": 2120,
				"defaultValue": 0,
				"readOnly": false,
				"writeOnly": false,
				"allowManualEntry": true
			}
		],
		"51": {
			"$import": "../templates/master_template.json#base_0-100_nounit",
			"label": "Upper Humidity Limit",
			"unit": "%",
			"defaultValue": 60
		},
		"52": {
			"$import": "../templates/master_template.json#base_0-100_nounit",
			"label": "Lower Humidity Limit",
			"unit": "%",
			"defaultValue": 50
		},
		"53": {
			"label": "Upper Lighting Limit",
			"valueSize": 2,
			"unit": "lux",
			"minValue": 0,
			"maxValue": 30000,
			"defaultValue": 1000,
			"unsigned": true,
			"readOnly": false,
			"writeOnly": false,
			"allowManualEntry": true
		},
		"54": {
			"label": "Lower Lighting Limit",
			"valueSize": 2,
			"unit": "lux",
			"minValue": 0,
			"maxValue": 30000,
			"defaultValue": 100,
			"unsigned": true,
			"readOnly": false,
			"writeOnly": false,
			"allowManualEntry": true
		},
		"55": {
			"label": "Upper Ultraviolet Limit",
			"valueSize": 1,
<<<<<<< HEAD
			"minValue": 0,
			"maxValue": 11,
			"defaultValue": 8,
			"unsigned": true,
			"readOnly": false,
			"writeOnly": false,
			"allowManualEntry": true
=======
			"minValue": 10,
			"maxValue": 50,
			"defaultValue": 20
>>>>>>> 39939dd7
		},
		"56": {
			"label": "Lower Ultraviolet Limit",
			"valueSize": 1,
			"minValue": 0,
			"maxValue": 11,
			"defaultValue": 4,
			"unsigned": true,
			"readOnly": false,
			"writeOnly": false,
			"allowManualEntry": true
		},
		"57[0xff00]": {
			"$import": "../0x0086/templates/aeotec_template.json#recover_limit_temp"
		},
		"57[0xff]": {
			"$import": "../0x0086/templates/aeotec_template.json#recover_limit_temp_unit"
		},
		"58": {
			"$import": "../0x0086/templates/aeotec_template.json#recover_limit_humidity"
		},
		"59": {
			"$import": "../0x0086/templates/aeotec_template.json#recover_limit_lighting"
		},
		"60": {
			"$import": "../0x0086/templates/aeotec_template.json#recover_limit_ultraviolet"
		},
		"61[0x01]": {
			"$import": "../templates/master_template.json#base_true_false",
			"label": "Temperature: Below Lower Limit",
			"readOnly": true
		},
		"61[0x10]": {
			"$import": "../templates/master_template.json#base_true_false",
			"label": "Temperature: Above Lower Limit",
			"readOnly": true
		},
		"61[0x02]": {
			"$import": "../templates/master_template.json#base_true_false",
			"label": "Humidity: Below Lower Limit",
			"readOnly": true
		},
		"61[0x20]": {
			"$import": "../templates/master_template.json#base_true_false",
			"label": "Humidity: Above Lower Limit",
			"readOnly": true
		},
		"61[0x04]": {
			"$import": "../templates/master_template.json#base_true_false",
			"label": "Luminance: Below Lower Limit",
			"readOnly": true
		},
		"61[0x40]": {
			"$import": "../templates/master_template.json#base_true_false",
			"label": "Luminance: Above Lower Limit",
			"readOnly": true
		},
		"61[0x08]": {
			"$import": "../templates/master_template.json#base_true_false",
			"label": "Ultraviolet: Below Lower Limit",
			"readOnly": true
		},
		"61[0x80]": {
			"$import": "../templates/master_template.json#base_true_false",
			"label": "Ultraviolet: Above Lower Limit",
			"readOnly": true
		},
		"81": {
			"$if": "firmwareVersion >= 1.8",
			"$import": "../templates/master_template.json#base_enable_disable",
			"label": "LED Blinking"
		},
		"101[0x01]": {
			"$import": "../0x0086/templates/aeotec_template.json#auto_report_group1_battery"
		},
		"101[0x10]": {
			"$import": "../0x0086/templates/aeotec_template.json#auto_report_group1_ultraviolet"
		},
		"101[0x20]": {
			"$import": "../0x0086/templates/aeotec_template.json#auto_report_group1_temp"
		},
		"101[0x40]": {
			"$import": "../0x0086/templates/aeotec_template.json#auto_report_group1_humidity"
		},
		"101[0x80]": {
			"$import": "../0x0086/templates/aeotec_template.json#auto_report_group1_luminance"
		},
		"102[0x01]": {
			"$import": "../0x0086/templates/aeotec_template.json#auto_report_group2_battery"
		},
		"102[0x10]": {
			"$import": "../0x0086/templates/aeotec_template.json#auto_report_group2_ultraviolet"
		},
		"102[0x20]": {
			"$import": "../0x0086/templates/aeotec_template.json#auto_report_group2_temp"
		},
		"102[0x40]": {
			"$import": "../0x0086/templates/aeotec_template.json#auto_report_group2_humidity"
		},
		"102[0x80]": {
			"$import": "../0x0086/templates/aeotec_template.json#auto_report_group2_luminance"
		},
		"103[0x01]": {
			"$import": "../0x0086/templates/aeotec_template.json#auto_report_group3_battery"
		},
		"103[0x10]": {
			"$import": "../0x0086/templates/aeotec_template.json#auto_report_group3_ultraviolet"
		},
		"103[0x20]": {
			"$import": "../0x0086/templates/aeotec_template.json#auto_report_group3_temp"
		},
		"103[0x40]": {
			"$import": "../0x0086/templates/aeotec_template.json#auto_report_group3_humidity"
		},
		"103[0x80]": {
			"$import": "../0x0086/templates/aeotec_template.json#auto_report_group3_luminance"
		},
		"64": {
			"$import": "../0x0086/templates/aeotec_template.json#celsius_fahrenheit",
			"label": "Automatic Temperature Reporting Unit"
		},
		"100": {
			"$import": "../0x0086/templates/aeotec_template.json#reset_parameters",
			"label": "Reset Parameters 101-103 to Default Values"
		},
		"111": {
			"$import": "../0x0086/templates/aeotec_template.json#auto_report_interval_group1",
			"maxValue": 2678400
		},
		"112": {
			"$import": "../0x0086/templates/aeotec_template.json#auto_report_interval_group2",
			"maxValue": 2678400
		},
		"113": {
			"$import": "../0x0086/templates/aeotec_template.json#auto_report_interval_group3",
			"maxValue": 2678400
		},
		"110": {
			"$import": "../0x0086/templates/aeotec_template.json#reset_parameters",
			"label": "Reset Parameters 111-113 to Default Values"
		},
		"201[0xff]": {
			"$if": "firmwareVersion >= 1.6",
			"$import": "../0x0086/templates/aeotec_template.json#celsius_fahrenheit",
			"label": "Temperature Calibration Unit",
			"valueSize": 2
		},
		"201[0xff00]": {
			"$if": "firmwareVersion >= 1.6",
			"label": "Temperature Calibration Offset",
			"valueSize": 2,
			"unit": "0.1 °C/°F",
			"minValue": -128,
			"maxValue": 127,
			"defaultValue": 0,
			"readOnly": false,
			"writeOnly": false,
			"allowManualEntry": true
		},
		"202": {
			"$if": "firmwareVersion >= 1.6",
			"label": "Humidity Sensor Calibration",
			"valueSize": 1,
			"unit": "% rH",
			"minValue": -50,
			"maxValue": 50,
			"defaultValue": 0,
<<<<<<< HEAD
			"readOnly": false,
			"writeOnly": false,
			"allowManualEntry": true
		},
		"203": {
			"$if": "firmwareVersion >= 1.6",
			"label": "Luminance Sensor Calibration",
			"valueSize": 2,
			"unit": "lux",
			"minValue": -1000,
			"maxValue": 1000,
			"defaultValue": 0,
			"readOnly": false,
			"writeOnly": false,
			"allowManualEntry": true
		},
		"204": {
			"$if": "firmwareVersion >= 1.6",
			"label": "Ultraviolet Sensor Calibration",
			"valueSize": 1,
			"minValue": -10,
			"maxValue": 10,
			"defaultValue": 0,
			"readOnly": false,
			"writeOnly": false,
			"allowManualEntry": true
		},
		"252": {
			"$import": "../0x0086/templates/aeotec_template.json#lock_configuration"
		},
		"255": {
			"$import": "../0x0086/templates/aeotec_template.json#factory_reset_exclude"
=======
			"allowManualEntry": false,
			"options": [
				{
					"label": "disable",
					"value": 0
				},
				{
					"label": "enable",
					"value": 1
				}
			]
>>>>>>> 39939dd7
		}
	},
	"metadata": {
		"inclusion": "Turn the primary controller of Z-Wave network into inclusion mode, short press the product’s Z-Wave button that you can find in the back of the product",
		"exclusion": "Turn the primary controller of Z-Wave network into exclusion mode, short press the product’s Z-Wave button that you can find in back of the product",
		"reset": "Press and hold the Z-Wave button that you can find in back of the product for 20 seconds and then release. This procedure should only be used when the primary controller is inoperable",
		"manual": "https://products.z-wavealliance.org/ProductManual/File?folder=&filename=MarketCertificationFiles/2592/Oomi%20MultiSensor%20manual3.pdf"
	}
}<|MERGE_RESOLUTION|>--- conflicted
+++ resolved
@@ -37,27 +37,7 @@
 	//Fantem is an OEM for Aeotec
 	"paramInformation": {
 		"2": {
-<<<<<<< HEAD
 			"$import": "../0x0086/templates/aeotec_template.json#wake_up_10_minutes"
-=======
-			"label": "Stay Awake in Battery Mode",
-			"description": "Stay awake for 10 minutes at power on",
-			"valueSize": 1,
-			"minValue": 0,
-			"maxValue": 1,
-			"defaultValue": 0,
-			"allowManualEntry": false,
-			"options": [
-				{
-					"label": "disable",
-					"value": 0
-				},
-				{
-					"label": "enable",
-					"value": 1
-				}
-			]
->>>>>>> 39939dd7
 		},
 		"3": {
 			"label": "PIR Sensor Timeout",
@@ -72,40 +52,7 @@
 			"minValue": 0,
 			"maxValue": 5,
 			"defaultValue": 5,
-<<<<<<< HEAD
-			"unsigned": true,
-			"readOnly": false,
-			"writeOnly": false,
-			"allowManualEntry": true
-=======
-			"allowManualEntry": false,
-			"options": [
-				{
-					"label": "disable",
-					"value": 0
-				},
-				{
-					"label": "sensitivity level 1",
-					"value": 1
-				},
-				{
-					"label": "sensitivity level 2",
-					"value": 2
-				},
-				{
-					"label": "sensitivity level 3",
-					"value": 3
-				},
-				{
-					"label": "sensitivity level 4",
-					"value": 4
-				},
-				{
-					"label": "sensitivity level 5",
-					"value": 5
-				}
-			]
->>>>>>> 39939dd7
+			"unsigned": true
 		},
 		"5": {
 			"$import": "../0x0086/templates/aeotec_template.json#motion_report_type"
@@ -133,10 +80,7 @@
 			"valueSize": 2,
 			"minValue": 10,
 			"maxValue": 2120,
-			"defaultValue": 200,
-			"readOnly": false,
-			"writeOnly": false,
-			"allowManualEntry": true
+			"defaultValue": 200
 		},
 		"41[0x0f]": [
 			{
@@ -160,10 +104,7 @@
 				"valueSize": 3,
 				"minValue": 10,
 				"maxValue": 2120,
-				"defaultValue": 20,
-				"readOnly": false,
-				"writeOnly": false,
-				"allowManualEntry": true
+				"defaultValue": 20
 			},
 			{
 				"$if": "firmwareVersion >= 1.10",
@@ -172,10 +113,7 @@
 				"valueSize": 4,
 				"minValue": 10,
 				"maxValue": 2120,
-				"defaultValue": 20,
-				"readOnly": false,
-				"writeOnly": false,
-				"allowManualEntry": true
+				"defaultValue": 20
 			}
 		],
 		"42": {
@@ -190,10 +128,7 @@
 			"unit": "lux",
 			"minValue": 1,
 			"maxValue": 1000,
-			"defaultValue": 100,
-			"readOnly": false,
-			"writeOnly": false,
-			"allowManualEntry": true
+			"defaultValue": 100
 		},
 		"44": {
 			"$import": "../templates/master_template.json#base_1-100_nounit",
@@ -205,27 +140,8 @@
 			"label": "Ultraviolet Change Threshold",
 			"valueSize": 1,
 			"minValue": 1,
-<<<<<<< HEAD
 			"maxValue": 11,
-			"defaultValue": 2,
-			"readOnly": false,
-			"writeOnly": false,
-			"allowManualEntry": true
-=======
-			"maxValue": 2,
-			"defaultValue": 1,
-			"allowManualEntry": false,
-			"options": [
-				{
-					"label": "Basic Set CC",
-					"value": 1
-				},
-				{
-					"label": "Sensor Binary Report CC",
-					"value": 2
-				}
-			]
->>>>>>> 39939dd7
+			"defaultValue": 2
 		},
 		"46": {
 			"$import": "../0x0086/templates/aeotec_template.json#low_temp_alarm"
@@ -276,10 +192,7 @@
 				"unit": "0.1 °C/°F",
 				"minValue": -400,
 				"maxValue": 2120,
-				"defaultValue": 280,
-				"readOnly": false,
-				"writeOnly": false,
-				"allowManualEntry": true
+				"defaultValue": 280
 			},
 			{
 				"$if": "firmwareVersion >= 1.10",
@@ -288,10 +201,7 @@
 				"unit": "0.1 °C/°F",
 				"minValue": -400,
 				"maxValue": 2120,
-				"defaultValue": 280,
-				"readOnly": false,
-				"writeOnly": false,
-				"allowManualEntry": true
+				"defaultValue": 280
 			}
 		],
 		"50[0xff]": [
@@ -316,10 +226,7 @@
 				"unit": "0.1 °C/°F",
 				"minValue": -400,
 				"maxValue": 2120,
-				"defaultValue": 0,
-				"readOnly": false,
-				"writeOnly": false,
-				"allowManualEntry": true
+				"defaultValue": 0
 			},
 			{
 				"$if": "firmwareVersion >= 1.10",
@@ -328,10 +235,7 @@
 				"unit": "0.1 °C/°F",
 				"minValue": -400,
 				"maxValue": 2120,
-				"defaultValue": 0,
-				"readOnly": false,
-				"writeOnly": false,
-				"allowManualEntry": true
+				"defaultValue": 0
 			}
 		],
 		"51": {
@@ -353,10 +257,7 @@
 			"minValue": 0,
 			"maxValue": 30000,
 			"defaultValue": 1000,
-			"unsigned": true,
-			"readOnly": false,
-			"writeOnly": false,
-			"allowManualEntry": true
+			"unsigned": true
 		},
 		"54": {
 			"label": "Lower Lighting Limit",
@@ -365,27 +266,15 @@
 			"minValue": 0,
 			"maxValue": 30000,
 			"defaultValue": 100,
-			"unsigned": true,
-			"readOnly": false,
-			"writeOnly": false,
-			"allowManualEntry": true
+			"unsigned": true
 		},
 		"55": {
 			"label": "Upper Ultraviolet Limit",
 			"valueSize": 1,
-<<<<<<< HEAD
 			"minValue": 0,
 			"maxValue": 11,
 			"defaultValue": 8,
-			"unsigned": true,
-			"readOnly": false,
-			"writeOnly": false,
-			"allowManualEntry": true
-=======
-			"minValue": 10,
-			"maxValue": 50,
-			"defaultValue": 20
->>>>>>> 39939dd7
+			"unsigned": true
 		},
 		"56": {
 			"label": "Lower Ultraviolet Limit",
@@ -393,10 +282,7 @@
 			"minValue": 0,
 			"maxValue": 11,
 			"defaultValue": 4,
-			"unsigned": true,
-			"readOnly": false,
-			"writeOnly": false,
-			"allowManualEntry": true
+			"unsigned": true
 		},
 		"57[0xff00]": {
 			"$import": "../0x0086/templates/aeotec_template.json#recover_limit_temp"
@@ -540,10 +426,7 @@
 			"unit": "0.1 °C/°F",
 			"minValue": -128,
 			"maxValue": 127,
-			"defaultValue": 0,
-			"readOnly": false,
-			"writeOnly": false,
-			"allowManualEntry": true
+			"defaultValue": 0
 		},
 		"202": {
 			"$if": "firmwareVersion >= 1.6",
@@ -552,11 +435,7 @@
 			"unit": "% rH",
 			"minValue": -50,
 			"maxValue": 50,
-			"defaultValue": 0,
-<<<<<<< HEAD
-			"readOnly": false,
-			"writeOnly": false,
-			"allowManualEntry": true
+			"defaultValue": 0
 		},
 		"203": {
 			"$if": "firmwareVersion >= 1.6",
@@ -565,10 +444,7 @@
 			"unit": "lux",
 			"minValue": -1000,
 			"maxValue": 1000,
-			"defaultValue": 0,
-			"readOnly": false,
-			"writeOnly": false,
-			"allowManualEntry": true
+			"defaultValue": 0
 		},
 		"204": {
 			"$if": "firmwareVersion >= 1.6",
@@ -576,29 +452,13 @@
 			"valueSize": 1,
 			"minValue": -10,
 			"maxValue": 10,
-			"defaultValue": 0,
-			"readOnly": false,
-			"writeOnly": false,
-			"allowManualEntry": true
+			"defaultValue": 0
 		},
 		"252": {
 			"$import": "../0x0086/templates/aeotec_template.json#lock_configuration"
 		},
 		"255": {
 			"$import": "../0x0086/templates/aeotec_template.json#factory_reset_exclude"
-=======
-			"allowManualEntry": false,
-			"options": [
-				{
-					"label": "disable",
-					"value": 0
-				},
-				{
-					"label": "enable",
-					"value": 1
-				}
-			]
->>>>>>> 39939dd7
 		}
 	},
 	"metadata": {
