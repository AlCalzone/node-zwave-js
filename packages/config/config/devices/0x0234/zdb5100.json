// Logic Group ZDB5100
// MATRIX Switch with Dimmer and Backlight
{
	"manufacturer": "Logic Group",
	"manufacturerId": "0x0234",
	"label": "ZDB5100",
	"description": "Wall Switch",
	"devices": [
		{
			"productType": "0x0003",
			"productId": "0x0121",
			"zwaveAllianceId": 3399
		}
	],
	"firmwareVersion": {
		"min": "0.0",
		"max": "255.255"
	},
	"associations": {
		"1": {
			"label": "Lifeline",
			"description": "Sends Device Reset notifications, and Central Scene notifications.",
			"maxNodes": 5,
			"isLifeline": true
		},
		"2": {
			"label": "Basic Report, Pushbutton 1",
			"maxNodes": 5
		},
		"3": {
			"label": "Binary Switch Report, Pushbutton 1",
			"maxNodes": 5
		},
		"4": {
			"label": "Multi-Level Report, Pushbutton 1",
			"maxNodes": 5
		},
		"5": {
			"label": "Basic Report, Pushbutton 2",
			"maxNodes": 5
		},
		"6": {
			"label": "Binary Switch Report, Pushbutton 2",
			"maxNodes": 5
		},
		"7": {
			"label": "Multi-Level Report, Pushbutton 2",
			"maxNodes": 5
		},
		"8": {
			"label": "Basic Report, Pushbutton 3",
			"maxNodes": 5
		},
		"9": {
			"label": "Binary Switch Report, Pushbutton 3",
			"maxNodes": 5
		},
		"10": {
			"label": "Multi-Level Report, Pushbutton 3",
			"maxNodes": 5
		},
		"11": {
			"label": "Basic Report, Pushbutton 4",
			"maxNodes": 5
		},
		"12": {
			"label": "Binary Switch Report, Pushbutton 4",
			"maxNodes": 5
		},
		"13": {
			"label": "Multi-Level Report, Pushbutton 4",
			"maxNodes": 5
		},
		"14": {
			"label": "Dimmer Basic Report",
			"maxNodes": 5
		}
	},
	"paramInformation": {
		"1": {
			"$import": "templates/logic_group_template.json#dimmer_pushbutton"
		},
		"2": {
			"$import": "templates/logic_group_template.json#dimming_duration"
		},
		"3": {
			"$import": "templates/logic_group_template.json#duration_on_off"
		},
		"4": {
			"$import": "templates/logic_group_template.json#dimmer_mode"
		},
		"5": {
			"$import": "templates/logic_group_template.json#dimmer_min"
		},
		"6": {
			"$import": "templates/logic_group_template.json#dimmer_max"
		},
		"7": {
			"$import": "templates/logic_group_template.json#enable_central_scene"
		},
		"8": {
			"$import": "../templates/master_template.json#base_enable_disable",
			"label": "Double-activation functionality",
			"defaultValue": 1,
			"options": [
				{
					"label": "Disabled",
					"value": 0
				},
				{
					"label": "Sets light to 100%",
					"value": 1
				}
			]
		},
		"10": {
			"$import": "../templates/master_template.json#base_enable_disable",
<<<<<<< HEAD
			"label": "Enhanced LED control",
=======
			"label": "Enhanced LED control"
>>>>>>> 2cdc16f9
		},
		"11": {
			"$import": "../templates/master_template.json#base_1-255_nounit",
			"label": "Pushbutton debounce timer",
			"unit": "0.01 seconds",
			"defaultValue": 5
		},
		"12": {
			"$import": "../templates/master_template.json#base_1-255_nounit",
			"label": "Pushbutton press threshold time",
			"unit": "0.01 seconds",
			"defaultValue": 20
		},
		"13": {
			"$import": "../templates/master_template.json#base_1-255_nounit",
			"label": "Pushbutton held threshold time.",
			"unit": "0.01 seconds",
			"defaultValue": 50
		},
		"14[0xff]": {
			"$import": "../templates/master_template.json#base_0-255_nounit",
			"label": "Global brightness Red LED",
			"valueSize": 4,
			"unsigned": true,
			"defaultValue": 127,
			"allowManualEntry": true
		},
		"14[0xff00]": {
			"$import": "../templates/master_template.json#base_0-255_nounit",
			"label": "Global brightness Green LED",
			"valueSize": 4,
			"unsigned": true,
			"defaultValue": 127,
			"allowManualEntry": true
		},
		"14[0xff0000]": {
			"$import": "../templates/master_template.json#base_0-255_nounit",
			"label": "Global brightness Blue LED",
			"valueSize": 4,
			"unsigned": true,
			"defaultValue": 127,
			"allowManualEntry": true
		},
		"15": {
			"label": "Associations groups",
			"$import": "../templates/master_template.json#base_0-255_nounit",
			"valueSize": 2,
			"unsigned": true,
			"maxValue": 65535,
			"defaultValue": 8191,
			"allowManualEntry": true
		},
		"16": {
			"$import": "templates/logic_group_template.json#pushbutton_function_zdb5100",
			"label": "Pushbutton 1 functionality"
		},
		"17": {
			"$import": "../templates/master_template.json#base_0-255_nounit",
			"label": "Timer value for pushbutton 1",
			"unit": "1.0 seconds",
			"valueSize": 2,
			"maxValue": 43200,
			"defaultValue": 300,
			"allowManualEntry": true
		},
		"18": {
			"$import": "templates/logic_group_template.json#multilevel_switch_set",
			"label": "Multi-Level Switch Set values for pushbutton 1"
		},
		"19": {
			"$import": "templates/logic_group_template.json#binary_switch_set",
			"label": "Binary Switch Set support for pushbutton 1"
		},
		"20": {
			"$import": "templates/logic_group_template.json#pushbutton_led_indicator"
		},
		"21": {
			"$import": "templates/logic_group_template.json#color_command_pushbutton",
<<<<<<< HEAD
			"label": "Colour Commands For Pushbutton 1 LED Indication",
=======
			"label": "Colour Commands For Pushbutton 1 LED Indication"
>>>>>>> 2cdc16f9
		},
		"22[0xff]": {
			"$import": "templates/logic_group_template.json#led_indicator",
			"label": "Pushbutton 1 LED indicator ON Red",
			"valueSize": 4,
			"defaultValue": 0
		},
		"22[0xff00]": {
			"$import": "templates/logic_group_template.json#led_indicator",
			"label": "Pushbutton 1 LED indicator ON Green",
			"valueSize": 4,
			"defaultValue": 0
		},
		"22[0xff0000]": {
			"$import": "templates/logic_group_template.json#led_indicator",
			"label": "Pushbutton 1 LED indicator ON Blue",
			"valueSize": 4,
			"defaultValue": 127
		},
		"22[0xff000000]": {
			"$import": "../templates/master_template.json#base_0-255_nounit",
			"label": "LED Time for pushbutton 1 blinking",
			"unit": "x0.1 sec",
			"valueSize": 4,
			"defaultValue": 0,
			"allowManualEntry": true
		},
		"23[0xff]": {
			"$import": "templates/logic_group_template.json#led_indicator",
			"label": "Pushbutton 1 LED indicator OFF Red",
			"valueSize": 4,
			"defaultValue": 47
		},
		"23[0xff00]": {
			"$import": "templates/logic_group_template.json#led_indicator",
			"label": "Pushbutton 1 LED indicator OFF Green",
			"valueSize": 4,
			"defaultValue": 47
		},
		"23[0xff0000]": {
			"$import": "templates/logic_group_template.json#led_indicator",
			"label": "Pushbutton 1 LED indicator OFF Blue",
			"valueSize": 4,
			"defaultValue": 0
		},
		"23[0xff000000]": {
			"$import": "../templates/master_template.json#base_0-255_nounit",
			"label": "LED Time for pushbutton 1 blinking",
			"unit": "x0.1 sec",
			"valueSize": 4,
			"defaultValue": 0,
			"allowManualEntry": true
		},
		"24": {
			"$import": "templates/logic_group_template.json#pushbutton_function_zdb5100",
			"label": "Pushbutton 2 Functionality"
		},
		"25": {
			"$import": "../templates/master_template.json#base_0-255_nounit",
			"label": "Timer value for pushbutton 2",
			"unit": "x1.0 seconds",
			"valueSize": 2,
			"maxValue": 43200,
			"defaultValue": 300,
			"allowManualEntry": true
		},
		"26": {
			"$import": "templates/logic_group_template.json#multilevel_switch_set",
			"label": "Multi-Level Switch Set Values For Pushbutton 2"
		},
		"27": {
			"$import": "templates/logic_group_template.json#binary_switch_set",
<<<<<<< HEAD
			"label": "Binary Switch Set Support For Pushbutton 2",
=======
			"label": "Binary Switch Set Support For Pushbutton 2"
>>>>>>> 2cdc16f9
		},
		"28": {
			"$import": "templates/logic_group_template.json#pushbutton_led_indicator"
		},
		"29": {
			"$import": "templates/logic_group_template.json#color_command_pushbutton",
			"label": "Colour Commands For Pushbutton 2 LED Indication"
		},
		"30[0xff]": {
			"$import": "templates/logic_group_template.json#led_indicator",
			"label": "Pushbutton 2 LED indicator ON Red",
			"valueSize": 4,
			"defaultValue": 0
		},
		"30[0xff00]": {
			"$import": "templates/logic_group_template.json#led_indicator",
			"label": "Pushbutton 2 LED indicator ON Green",
			"valueSize": 4,
			"defaultValue": 0
		},
		"30[0xff0000]": {
			"$import": "templates/logic_group_template.json#led_indicator",
			"label": "Pushbutton 2 LED indicator ON Blue",
			"valueSize": 4,
			"defaultValue": 127
		},
		"30[0xff000000]": {
			"$import": "../templates/master_template.json#base_0-255_nounit",
			"label": "LED Time for pushbutton 2 blinking",
			"unit": "x0.1 sec",
			"valueSize": 4,
			"defaultValue": 0,
			"allowManualEntry": true
		},
		"31[0xff]": {
			"$import": "templates/logic_group_template.json#led_indicator",
			"label": "Pushbutton 2 LED indicator OFF Red",
			"valueSize": 4,
			"defaultValue": 47
		},
		"31[0xff00]": {
			"$import": "templates/logic_group_template.json#led_indicator",
			"label": "Pushbutton 2 LED indicator OFF Green",
			"valueSize": 4,
			"defaultValue": 47
		},
		"31[0xff0000]": {
			"$import": "templates/logic_group_template.json#led_indicator",
			"label": "Pushbutton 2 LED indicator OFF Blue",
			"valueSize": 4,
			"defaultValue": 0
		},
		"31[0xff000000]": {
			"$import": "../templates/master_template.json#base_0-255_nounit",
			"label": "LED Time for pushbutton 2 blinking",
			"unit": "x0.1 sec",
			"valueSize": 4,
			"defaultValue": 0,
			"allowManualEntry": true
		},
		"32": {
			"$import": "templates/logic_group_template.json#pushbutton_function_zdb5100",
			"label": "Pushbutton 3 functionality"
		},
		"33": {
			"$import": "../templates/master_template.json#base_0-255_nounit",
			"label": "Timer value for pushbutton 3",
			"unit": "x1.0 seconds",
			"valueSize": 2,
			"maxValue": 43200,
			"defaultValue": 300,
			"allowManualEntry": true
		},
		"34": {
			"$import": "templates/logic_group_template.json#multilevel_switch_set",
			"label": "Multi-Level Switch Set Values For Pushbutton 3"
		},
		"35": {
			"$import": "templates/logic_group_template.json#binary_switch_set",
			"label": "Binary Switch Set Support For Pushbutton 3"
		},
		"36": {
			"$import": "templates/logic_group_template.json#pushbutton_led_indicator"
		},
		"37": {
			"$import": "templates/logic_group_template.json#color_command_pushbutton",
			"label": "Colour Commands For Pushbutton 3 LED Indication"
		},
		"38[0xff]": {
			"$import": "templates/logic_group_template.json#led_indicator",
			"label": "Pushbutton 3 LED indicator ON Red",
			"valueSize": 4,
<<<<<<< HEAD
			"defaultValue": 0,
=======
			"defaultValue": 0
>>>>>>> 2cdc16f9
		},
		"38[0xff00]": {
			"$import": "templates/logic_group_template.json#led_indicator",
			"label": "Pushbutton 3 LED indicator ON Green",
			"valueSize": 4,
			"defaultValue": 0
		},
		"38[0xff0000]": {
			"$import": "templates/logic_group_template.json#led_indicator",
			"label": "Pushbutton 3 LED indicator ON Blue",
			"valueSize": 4,
			"defaultValue": 127
		},
		"38[0xff000000]": {
			"$import": "../templates/master_template.json#base_0-255_nounit",
			"label": "LED Time for pushbutton 3 blinking",
			"unit": "x0.1 sec",
			"valueSize": 4,
			"defaultValue": 0,
			"allowManualEntry": true
		},
		"39[0xff]": {
			"$import": "templates/logic_group_template.json#led_indicator",
			"label": "Pushbutton 3 LED indicator OFF Red",
			"valueSize": 4,
			"defaultValue": 47
		},
		"39[0xff00]": {
			"$import": "templates/logic_group_template.json#led_indicator",
			"label": "Pushbutton 3 LED indicator OFF Green",
			"valueSize": 4,
			"defaultValue": 47
		},
		"39[0xff0000]": {
			"$import": "templates/logic_group_template.json#led_indicator",
			"label": "Pushbutton 3 LED indicator OFF Blue",
			"valueSize": 4,
			"defaultValue": 0
		},
		"39[0xff000000]": {
			"$import": "../templates/master_template.json#base_0-255_nounit",
			"label": "LED Time for pushbutton 3 blinking",
			"unit": "x0.1 sec",
			"valueSize": 4,
			"defaultValue": 0,
			"allowManualEntry": true
		},
		"40": {
			"$import": "templates/logic_group_template.json#pushbutton_function_zdb5100",
			"label": "Pushbutton 4 Functionality"
		},
		"41": {
			"$import": "../templates/master_template.json#base_0-255_nounit",
			"label": "Timer value for pushbutton 4",
			"unit": "x1.0 seconds",
			"valueSize": 2,
			"maxValue": 43200,
			"defaultValue": 300,
			"allowManualEntry": true
		},
		"42": {
			"$import": "templates/logic_group_template.json#multilevel_switch_set",
			"label": "Multi-Level Switch Set Values For Pushbutton 4"
		},
		"43": {
			"$import": "templates/logic_group_template.json#binary_switch_set",
			"label": "Binary Switch Set Support For Pushbutton 4"
		},
		"44": {
			"$import": "templates/logic_group_template.json#pushbutton_led_indicator"
		},
		"45": {
			"$import": "templates/logic_group_template.json#color_command_pushbutton",
			"label": "Colour Commands For Pushbutton 4 LED Indication"
		},
		"46[0xff]": {
			"$import": "templates/logic_group_template.json#led_indicator",
			"label": "Pushbutton 4 LED indicator ON Red",
			"valueSize": 4,
			"defaultValue": 0
		},
		"46[0xff00]": {
			"$import": "templates/logic_group_template.json#led_indicator",
			"label": "Pushbutton 4 LED indicator ON Green",
			"valueSize": 4,
			"defaultValue": 0
		},
		"46[0xff0000]": {
			"$import": "templates/logic_group_template.json#led_indicator",
			"label": "Pushbutton 4 LED indicator ON Blue",
			"valueSize": 4,
			"defaultValue": 127
		},
		"46[0xff000000]": {
			"$import": "../templates/master_template.json#base_0-255_nounit",
			"label": "LED Time for pushbutton 4 blinking",
			"unit": "x0.1 sec",
			"valueSize": 4,
			"allowManualEntry": true
		},
		"47[0xff]": {
			"$import": "templates/logic_group_template.json#led_indicator",
			"label": "Pushbutton 4 LED indicator OFF Red",
			"valueSize": 4,
			"defaultValue": 47
		},
		"47[0xff00]": {
			"$import": "templates/logic_group_template.json#led_indicator",
			"label": "Pushbutton 4 LED indicator OFF Green",
			"valueSize": 4,
			"defaultValue": 47
		},
		"47[0xff0000]": {
			"$import": "templates/logic_group_template.json#led_indicator",
			"label": "Pushbutton 4 LED indicator OFF Blue",
			"valueSize": 4,
			"defaultValue": 0
		},
		"47[0xff000000]": {
			"$import": "../templates/master_template.json#base_0-255_nounit",
			"label": "LED Time for pushbutton 4 blinking",
			"unit": "x0.1 sec",
			"valueSize": 4,
			"defaultValue": 0,
			"allowManualEntry": true
		}
	},
	"metadata": {
		"inclusion": "Remove white pushbutton cover and press on the center switch with a non-conductive object. The LEDs will now start blinking on pushbutton 1 (upper left pushbutton)",
		"exclusion": "Remove white pushbutton cover and press on the center switch with a non-conductive object. The LEDs will now start blinking on pushbutton 1 (upper left pushbutton)",
		"reset": "Remove white pushbutton cover and long-press the center switch for 10 seconds with a non-conductive object. Please use this procedure only when the network primary controller is missing or otherwise inoperable",
		"manual": "https://products.z-wavealliance.org/ProductManual/File?folder=&filename=MarketCertificationFiles/3399/MATRIX_ZDB5100_User_Manual_1_01-EN.pdf"
	}
}<|MERGE_RESOLUTION|>--- conflicted
+++ resolved
@@ -115,11 +115,7 @@
 		},
 		"10": {
 			"$import": "../templates/master_template.json#base_enable_disable",
-<<<<<<< HEAD
-			"label": "Enhanced LED control",
-=======
 			"label": "Enhanced LED control"
->>>>>>> 2cdc16f9
 		},
 		"11": {
 			"$import": "../templates/master_template.json#base_1-255_nounit",
@@ -198,11 +194,7 @@
 		},
 		"21": {
 			"$import": "templates/logic_group_template.json#color_command_pushbutton",
-<<<<<<< HEAD
-			"label": "Colour Commands For Pushbutton 1 LED Indication",
-=======
 			"label": "Colour Commands For Pushbutton 1 LED Indication"
->>>>>>> 2cdc16f9
 		},
 		"22[0xff]": {
 			"$import": "templates/logic_group_template.json#led_indicator",
@@ -275,11 +267,7 @@
 		},
 		"27": {
 			"$import": "templates/logic_group_template.json#binary_switch_set",
-<<<<<<< HEAD
-			"label": "Binary Switch Set Support For Pushbutton 2",
-=======
 			"label": "Binary Switch Set Support For Pushbutton 2"
->>>>>>> 2cdc16f9
 		},
 		"28": {
 			"$import": "templates/logic_group_template.json#pushbutton_led_indicator"
@@ -372,11 +360,7 @@
 			"$import": "templates/logic_group_template.json#led_indicator",
 			"label": "Pushbutton 3 LED indicator ON Red",
 			"valueSize": 4,
-<<<<<<< HEAD
-			"defaultValue": 0,
-=======
-			"defaultValue": 0
->>>>>>> 2cdc16f9
+			"defaultValue": 0
 		},
 		"38[0xff00]": {
 			"$import": "templates/logic_group_template.json#led_indicator",
