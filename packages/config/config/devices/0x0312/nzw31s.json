--- conflicted
+++ resolved
@@ -61,13 +61,7 @@
 			]
 		},
 		"5": {
-<<<<<<< HEAD
 			"label": "Shutoff Timer",
-=======
-			"label": "Countdown Timer",
-			"description": "Automatically turn switch off after this number of seconds",
-			"unit": "seconds",
->>>>>>> ba3193ae
 			"valueSize": 2,
 			"minValue": 0,
 			"maxValue": 32767,
