--- conflicted
+++ resolved
@@ -23,12 +23,7 @@
 			"minValue": -127,
 			"maxValue": 99,
 			"defaultValue": -127,
-			"readOnly": true,
-<<<<<<< HEAD
-			"writeOnly": false
-=======
-			"allowManualEntry": true
->>>>>>> b03ec388
+			"readOnly": true
 		},
 		"6": {
 			"label": "Set motor direction",
