--- conflicted
+++ resolved
@@ -572,13 +572,9 @@
 		console.log();
 	}
 
-<<<<<<< HEAD
-	if (errors.size && !process.env.CI) process.exit(1);
-=======
 	if (errors.size) {
 		throw new Error("At least one config file has errors!");
 	}
->>>>>>> 8bfd9747
 }
 
 async function lintNamedScales(): Promise<void> {
