--- conflicted
+++ resolved
@@ -59,14 +59,10 @@
 				);
 			}
 			const idNum = parseInt(id.slice(2), 16);
-<<<<<<< HEAD
-			ret.set(idNum, new Notification(idNum, ntfcnDefinition as any));
-=======
 			ret.set(
 				idNum,
 				new Notification(idNum, ntfcnDefinition as JSONObject),
 			);
->>>>>>> 3b5d6254
 		}
 		notifications = ret;
 	} catch (e: unknown) {
