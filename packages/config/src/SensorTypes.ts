import { ZWaveError, ZWaveErrorCodes } from "@zwave-js/core";
import { JSONObject, num2hex } from "@zwave-js/shared";
import { entries } from "alcalzone-shared/objects";
import { isObject } from "alcalzone-shared/typeguards";
import { pathExists, readFile } from "fs-extra";
import JSON5 from "json5";
import path from "path";
import log from "./Logger";
import { getDefaultScale, lookupNamedScaleGroup, Scale } from "./Scales";
import { configDir, hexKeyRegexNDigits, throwInvalidConfig } from "./utils";

const configPath = path.join(configDir, "sensorTypes.json");
let sensorTypes: ReadonlyMap<number, SensorType> | undefined;

/** @internal */
export async function loadSensorTypesInternal(): Promise<void> {
	if (!(await pathExists(configPath))) {
		throw new ZWaveError(
			"The sensor types config file does not exist!",
			ZWaveErrorCodes.Config_Invalid,
		);
	}

	try {
		const fileContents = await readFile(configPath, "utf8");
		const definition = JSON5.parse(fileContents) as unknown;
		if (!isObject(definition)) {
			throwInvalidConfig(
				"sensor types",
				`the dictionary is not an object`,
			);
		}

		const ret = new Map();
		for (const [key, sensorDefinition] of entries(definition)) {
			if (!hexKeyRegexNDigits.test(key)) {
				throwInvalidConfig(
					"sensor types",
					`found non-hex key "${key}" at the root`,
				);
			}
			const keyNum = parseInt(key.slice(2), 16);
<<<<<<< HEAD
			ret.set(keyNum, new SensorType(keyNum, sensorDefinition as any));
=======
			ret.set(
				keyNum,
				new SensorType(keyNum, sensorDefinition as JSONObject),
			);
>>>>>>> 3b5d6254
		}
		sensorTypes = ret;
	} catch (e: unknown) {
		if (e instanceof ZWaveError) {
			throw e;
		} else {
			throwInvalidConfig("sensor types");
		}
	}
}

export async function loadSensorTypes(): Promise<void> {
	try {
		await loadSensorTypesInternal();
	} catch (e: unknown) {
		// If the config file is missing or invalid, don't try to find it again
		if (
			e instanceof ZWaveError &&
			e.code === ZWaveErrorCodes.Config_Invalid
		) {
			if (process.env.NODE_ENV !== "test") {
				// FIXME: This call breaks when using jest.isolateModule()
				log.config.print(
					`Could not load sensor types config: ${e.message}`,
					"error",
				);
			}
			sensorTypes = new Map();
		} else {
			// This is an unexpected error
			throw e;
		}
	}
}

/**
 * Looks up the configuration for a given sensor type
 */
export function lookupSensorType(sensorType: number): SensorType | undefined {
	if (!sensorTypes) {
		throw new ZWaveError(
			"The config has not been loaded yet!",
			ZWaveErrorCodes.Driver_NotReady,
		);
	}

	return sensorTypes.get(sensorType);
}

/** Looks up a scale definition for a given sensor type */
export function lookupSensorScale(sensorType: number, scale: number): Scale {
	const sensor = lookupSensorType(sensorType);
	return sensor?.scales.get(scale) ?? getDefaultScale(scale);
}

export function getSensorTypeName(sensorType: number): string {
	const sensor = lookupSensorType(sensorType);
	if (sensor) return sensor.label;
	return `UNKNOWN (${num2hex(sensorType)})`;
}

const namedScalesMarker = "$SCALES:";

export class SensorType {
	public constructor(key: number, definition: JSONObject) {
		this.key = key;
		if (typeof definition.label !== "string")
			throwInvalidConfig(
				"sensor types",
				`label for ${num2hex(key)} is not a string`,
			);
		this.label = definition.label;

		if (
			typeof definition.scales === "string" &&
			definition.scales.startsWith(namedScalesMarker)
		) {
			// This is referencing a named scale
			const scaleName = definition.scales.substr(
				namedScalesMarker.length,
			);
			const scales = lookupNamedScaleGroup(scaleName);
			if (!scales) {
				throw new ZWaveError(
					`Sensor type ${num2hex(
						key,
					)} is referencing non-existing named scale "${scaleName}"!`,
					ZWaveErrorCodes.Config_Invalid,
				);
			}
			this.scales = scales;
		} else {
			// This is an inline scale definition
			const scales = new Map<number, Scale>();
			if (!isObject(definition.scales))
				throwInvalidConfig(
					"sensor types",
					`scale definition for ${num2hex(key)} is not an object`,
				);
			for (const [scaleKey, scaleDefinition] of entries(
				definition.scales,
			)) {
				if (!hexKeyRegexNDigits.test(scaleKey))
					throwInvalidConfig(
						"sensor types",
						`found non-hex key "${scaleKey}" in sensor type ${num2hex(
							key,
						)}`,
					);
				const scaleKeyNum = parseInt(scaleKey.slice(2), 16);
				scales.set(
					scaleKeyNum,
					new Scale(scaleKeyNum, scaleDefinition),
				);
			}
			this.scales = scales;
		}
	}

	public readonly key: number;
	public readonly label: string;
	public readonly scales: ReadonlyMap<number, Scale>;
}<|MERGE_RESOLUTION|>--- conflicted
+++ resolved
@@ -40,14 +40,10 @@
 				);
 			}
 			const keyNum = parseInt(key.slice(2), 16);
-<<<<<<< HEAD
-			ret.set(keyNum, new SensorType(keyNum, sensorDefinition as any));
-=======
 			ret.set(
 				keyNum,
 				new SensorType(keyNum, sensorDefinition as JSONObject),
 			);
->>>>>>> 3b5d6254
 		}
 		sensorTypes = ret;
 	} catch (e: unknown) {
