--- conflicted
+++ resolved
@@ -34,7 +34,6 @@
     "watch": "yarn run build --watch --pretty"
   },
   "devDependencies": {
-<<<<<<< HEAD
     "@types/clipboardy": "^2",
     "@types/fs-extra": "^9.0.11",
     "@types/jest": "^26.0.23",
@@ -54,9 +53,5 @@
     "ts-morph": "^11.0.0",
     "typescript": "^4.3.2",
     "yargs": "^16.0.3"
-=======
-    "@zwave-js/core": "7.10.1",
-    "@zwave-js/shared": "7.10.1"
->>>>>>> 49f711b8
   }
 }