--- conflicted
+++ resolved
@@ -30,22 +30,18 @@
   "engines": {
     "node": ">=10.0.0"
   },
-  "dependencies": {
-<<<<<<< HEAD
-    "@sentry/node": "^6.5.1",
-    "@zwave-js/core": "workspace:packages/core",
-    "@zwave-js/shared": "workspace:packages/shared",
-=======
-    "@zwave-js/core": "7.10.0",
->>>>>>> 09e051af
-    "alcalzone-shared": "^3.0.4",
-    "serialport": "^9.1.0",
-    "winston": "^3.3.3"
-  },
   "scripts": {
     "build": "tsc -b tsconfig.build.json",
     "clean": "yarn run build --clean",
     "watch": "yarn run build --watch --pretty"
+  },
+  "dependencies": {
+    "@sentry/node": "^6.5.1",
+    "@zwave-js/core": "workspace:packages/core",
+    "@zwave-js/shared": "workspace:packages/shared",
+    "alcalzone-shared": "^3.0.4",
+    "serialport": "^9.1.0",
+    "winston": "^3.3.3"
   },
   "devDependencies": {
     "@serialport/binding-mock": "^9.0.7",
