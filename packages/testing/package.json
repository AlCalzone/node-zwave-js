{
  "name": "@zwave-js/testing",
  "version": "7.10.0",
  "description": "zwave-js: testing utilities",
  "private": true,
  "keywords": [],
  "main": "build/index.js",
  "types": "build/index.d.ts",
  "files": [
    "build/**/*.{js,d.ts,map}"
  ],
  "author": {
    "name": "AlCalzone",
    "email": "d.griesel@gmx.net"
  },
  "license": "MIT",
  "homepage": "https://github.com/AlCalzone/node-zwave-js#readme",
  "repository": {
    "type": "git",
    "url": "git+https://github.com/AlCalzone/node-zwave-js.git"
  },
  "bugs": {
    "url": "https://github.com/AlCalzone/node-zwave-js/issues"
  },
  "funding": {
    "url": "https://github.com/sponsors/AlCalzone/"
  },
  "engines": {
    "node": ">=10.0.0"
  },
  "scripts": {
    "build": "tsc -b tsconfig.build.json",
<<<<<<< HEAD
    "clean": "yarn run build --clean",
    "watch": "yarn run build --watch --pretty"
  },
  "devDependencies": {
    "@types/jest": "^26.0.23",
    "@types/node": "^15.12.5",
    "@types/triple-beam": "^1.3.2",
    "@zwave-js/core": "workspace:packages/core",
    "ansi-colors": "^4.1.1",
    "esbuild-register": "^2.6.0",
    "jest-extended": "^0.11.5",
    "triple-beam": "*",
    "typescript": "^4.3.2",
    "winston-transport": "*"
=======
    "clean": "yarn run build -- --clean",
    "watch": "yarn run build -- --watch --pretty"
  },
  "devDependencies": {
    "@zwave-js/core": "7.10.0"
>>>>>>> 09e051af
  }
}<|MERGE_RESOLUTION|>--- conflicted
+++ resolved
@@ -30,7 +30,6 @@
   },
   "scripts": {
     "build": "tsc -b tsconfig.build.json",
-<<<<<<< HEAD
     "clean": "yarn run build --clean",
     "watch": "yarn run build --watch --pretty"
   },
@@ -45,12 +44,5 @@
     "triple-beam": "*",
     "typescript": "^4.3.2",
     "winston-transport": "*"
-=======
-    "clean": "yarn run build -- --clean",
-    "watch": "yarn run build -- --watch --pretty"
-  },
-  "devDependencies": {
-    "@zwave-js/core": "7.10.0"
->>>>>>> 09e051af
   }
 }