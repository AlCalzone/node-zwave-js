--- conflicted
+++ resolved
@@ -64,17 +64,10 @@
     "@alcalzone/pak": "^0.6.0",
     "@sentry/integrations": "^6.5.1",
     "@sentry/node": "^6.5.1",
-<<<<<<< HEAD
     "@zwave-js/config": "workspace:packages/config",
     "@zwave-js/core": "workspace:packages/core",
     "@zwave-js/serial": "workspace:packages/serial",
     "@zwave-js/shared": "workspace:packages/shared",
-=======
-    "@zwave-js/config": "7.10.1",
-    "@zwave-js/core": "7.10.1",
-    "@zwave-js/serial": "7.10.1",
-    "@zwave-js/shared": "7.10.1",
->>>>>>> 49f711b8
     "alcalzone-shared": "^3.0.4",
     "ansi-colors": "^4.1.1",
     "axios": "^0.21.1",
