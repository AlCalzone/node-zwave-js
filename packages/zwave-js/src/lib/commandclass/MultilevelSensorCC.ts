--- conflicted
+++ resolved
@@ -378,17 +378,10 @@
 	}
 }
 
-<<<<<<< HEAD
-const testResponseForMultilevelSensorGet: CCResponsePredicate = (
-	sent: MultilevelSensorCCGet,
-	received: MultilevelSensorCCReport,
-) => {
-=======
 const testResponseForMultilevelSensorGet: CCResponsePredicate<
 	MultilevelSensorCCGet,
 	MultilevelSensorCCReport
 > = (sent, received) => {
->>>>>>> 627a06a6
 	// We expect a Multilevel Sensor Report that matches the requested sensor type (if a type was requested)
 	return sent.sensorType == undefined || received.type === sent.sensorType;
 };
