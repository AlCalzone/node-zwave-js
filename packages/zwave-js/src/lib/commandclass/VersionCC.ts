--- conflicted
+++ resolved
@@ -428,17 +428,10 @@
 function testResponseForVersionCommandClassGet(
 	sent: VersionCCCommandClassGet,
 	received: VersionCCCommandClassReport,
-<<<<<<< HEAD
-) => {
-	// We expect a Version CommandClass Report that matches the requested CC
-	return sent.requestedCC === received.requestedCC;
-};
-=======
 ) {
 	// We expect a Version CommandClass Report that matches the requested CC
 	return sent.requestedCC === received.requestedCC;
 }
->>>>>>> 627a06a6
 
 @CCCommand(VersionCommand.CommandClassGet)
 @expectedCCResponse(
