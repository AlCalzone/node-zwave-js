import {
	MAX_NODES,
	MessageOrCCLogEntry,
	ZWaveError,
	ZWaveErrorCodes,
} from "@zwave-js/core";
import { getEnumMemberName, JSONObject, num2hex } from "@zwave-js/shared";
import { clamp } from "alcalzone-shared/math";
import type {
	CommandClass,
	MulticastCC,
	SinglecastCC,
} from "../commandclass/CommandClass";
import type { ICommandClassContainer } from "../commandclass/ICommandClassContainer";
import type { Driver } from "../driver/Driver";
import { MAX_SEND_ATTEMPTS } from "../driver/Transaction";
import {
	FunctionType,
	MessagePriority,
	MessageType,
} from "../message/Constants";
import {
	expectedCallback,
	expectedResponse,
	gotDeserializationOptions,
	Message,
	MessageBaseOptions,
	MessageDeserializationOptions,
	MessageOptions,
	messageTypes,
	priority,
} from "../message/Message";
import type { SuccessIndicator } from "../message/SuccessIndicator";

export enum TransmitOptions {
	NotSet = 0,

	ACK = 1 << 0,
	LowPower = 1 << 1,
	AutoRoute = 1 << 2,

	NoRoute = 1 << 4,
	Explore = 1 << 5,

	DEFAULT = ACK | AutoRoute | Explore,
}

export enum TransmitStatus {
	OK = 0x00, // Transmission complete and ACK received
	NoAck = 0x01, // Transmission complete, no ACK received
	Fail = 0x02, // Transmission failed
	NotIdle = 0x03, // Transmission failed, network busy
	NoRoute = 0x04, // Transmission complete, no return route
}

@messageTypes(MessageType.Request, FunctionType.SendData)
@priority(MessagePriority.Normal)
export class SendDataRequestBase extends Message {
	public constructor(driver: Driver, options: MessageOptions) {
		if (
			gotDeserializationOptions(options) &&
			(new.target as any) !== SendDataRequestTransmitReport
		) {
			return new SendDataRequestTransmitReport(driver, options);
		}
		super(driver, options);
	}
}

interface SendDataRequestOptions<CCType extends CommandClass = CommandClass>
	extends MessageBaseOptions {
	command: CCType;
	transmitOptions?: TransmitOptions;
	maxSendAttempts?: number;
}

@expectedResponse(FunctionType.SendData)
@expectedCallback(FunctionType.SendData)
export class SendDataRequest<CCType extends CommandClass = CommandClass>
	extends SendDataRequestBase
	implements ICommandClassContainer {
	public constructor(
		driver: Driver,
		options: SendDataRequestOptions<CCType>,
	) {
		super(driver, options);

		if (!options.command.isSinglecast()) {
			throw new ZWaveError(
				`SendDataRequest can only be used for singlecast and broadcast CCs`,
				ZWaveErrorCodes.Argument_Invalid,
			);
		}

		this.command = options.command;
		this.transmitOptions =
			options.transmitOptions ?? TransmitOptions.DEFAULT;
		this._maxSendAttempts = options.maxSendAttempts ?? MAX_SEND_ATTEMPTS;
	}

	/** The command this message contains */
	public command: SinglecastCC<CCType>;
	/** Options regarding the transmission of the message */
	public transmitOptions: TransmitOptions;

	private _maxSendAttempts: number = MAX_SEND_ATTEMPTS;
	/** The number of times the driver may try to send this message */
	public get maxSendAttempts(): number {
		return this._maxSendAttempts;
	}
	public set maxSendAttempts(value: number) {
		this._maxSendAttempts = clamp(value, 1, MAX_SEND_ATTEMPTS);
	}

	public serialize(): Buffer {
		const serializedCC = this.command.serialize();
		this.payload = Buffer.concat([
			Buffer.from([this.command.nodeId, serializedCC.length]),
			serializedCC,
			Buffer.from([this.transmitOptions, this.callbackId]),
		]);

		return super.serialize();
	}

	public toJSON(): JSONObject {
		return super.toJSONInherited({
			transmitOptions: this.transmitOptions,
			callbackId: this.callbackId,
			command: this.command,
		});
	}

	public toLogEntry(): MessageOrCCLogEntry {
		return {
			...super.toLogEntry(),
			message: `transmitOptions: ${num2hex(this.transmitOptions)}
callbackId:      ${this.callbackId}`,
		};
	}

	/** Include previously received partial responses into a final message */
	public mergePartialMessages(partials: Message[]): void {
		this.command.mergePartialCCs(
			(partials as SendDataRequest[]).map((p) => p.command),
		);
	}

	/** Computes the maximum payload size that can be transmitted with this message */
	public getMaxPayloadLength(): number {
		// From INS13954-7, chapter 4.3.3.1.5
		if (this.transmitOptions & TransmitOptions.Explore) return 46;
		if (this.transmitOptions & TransmitOptions.AutoRoute) return 48;
		return 54;
	}
}

interface SendDataRequestTransmitReportOptions extends MessageBaseOptions {
	transmitStatus: TransmitStatus;
	callbackId: number;
}

<<<<<<< HEAD
export class SendDataRequestTransmitReport extends SendDataRequestBase
=======
export class SendDataRequestTransmitReport
	extends SendDataRequestBase
>>>>>>> 627a06a6
	implements SuccessIndicator {
	public constructor(
		driver: Driver,
		options:
			| MessageDeserializationOptions
			| SendDataRequestTransmitReportOptions,
	) {
		super(driver, options);

		if (gotDeserializationOptions(options)) {
			this.callbackId = this.payload[0];
			this._transmitStatus = this.payload[1];
			// not sure what bytes 2 and 3 mean
			// the CC seems not to be included in this, but rather come in an application command later
		} else {
			this.callbackId = options.callbackId;
			this._transmitStatus = options.transmitStatus;
		}
	}

	private _transmitStatus: TransmitStatus;
	public get transmitStatus(): TransmitStatus {
		return this._transmitStatus;
	}

	public isOK(): boolean {
		return this._transmitStatus === TransmitStatus.OK;
	}

	public toJSON(): JSONObject {
		return super.toJSONInherited({
			callbackId: this.callbackId,
			transmitStatus: this.transmitStatus,
		});
	}

	public toLogEntry(): MessageOrCCLogEntry {
		return {
			...super.toLogEntry(),
			message: `callbackId:     ${this.callbackId}
transmitStatus: ${getEnumMemberName(TransmitStatus, this.transmitStatus)}`,
		};
	}
}

@messageTypes(MessageType.Response, FunctionType.SendData)
export class SendDataResponse extends Message implements SuccessIndicator {
	public constructor(driver: Driver, options: MessageDeserializationOptions) {
		super(driver, options);
		this._wasSent = this.payload[0] !== 0;
		// if (!this._wasSent) this._errorCode = this.payload[0];
	}

	isOK(): boolean {
		return this._wasSent;
	}

	private _wasSent: boolean;
	public get wasSent(): boolean {
		return this._wasSent;
	}

	// private _errorCode: number;
	// public get errorCode(): number {
	// 	return this._errorCode;
	// }

	public toJSON(): JSONObject {
		return super.toJSONInherited({
			wasSent: this.wasSent,
			// errorCode: this.errorCode,
		});
	}

	public toLogEntry(): MessageOrCCLogEntry {
		return {
			...super.toLogEntry(),
			message: `wasSent: ${this.wasSent}`,
		};
	}
}

@messageTypes(MessageType.Request, FunctionType.SendDataMulticast)
@priority(MessagePriority.Normal)
export class SendDataMulticastRequestBase extends Message {
	public constructor(driver: Driver, options: MessageOptions) {
		if (
			gotDeserializationOptions(options) &&
			(new.target as any) !== SendDataMulticastRequestTransmitReport
		) {
			return new SendDataMulticastRequestTransmitReport(driver, options);
		}
		super(driver, options);
	}
}

interface SendDataMulticastRequestOptions<CCType extends CommandClass>
	extends MessageBaseOptions {
	command: CCType;
	transmitOptions?: TransmitOptions;
	maxSendAttempts?: number;
}

@expectedResponse(FunctionType.SendDataMulticast)
@expectedCallback(FunctionType.SendDataMulticast)
export class SendDataMulticastRequest<
		CCType extends CommandClass = CommandClass
	>
	extends SendDataMulticastRequestBase
	implements ICommandClassContainer {
	public constructor(
		driver: Driver,
		options: SendDataMulticastRequestOptions<CCType>,
	) {
		super(driver, options);

		if (!options.command.isMulticast()) {
			throw new ZWaveError(
				`SendDataMulticastRequest can only be used for multicast CCs`,
				ZWaveErrorCodes.Argument_Invalid,
			);
		} else if (options.command.nodeId.length === 0) {
			throw new ZWaveError(
				`At least one node must be targeted`,
				ZWaveErrorCodes.Argument_Invalid,
			);
		} else if (options.command.nodeId.some((n) => n < 1 || n > MAX_NODES)) {
			throw new ZWaveError(
				`All node IDs must be between 1 and ${MAX_NODES}!`,
				ZWaveErrorCodes.Argument_Invalid,
			);
		}

		this.command = options.command;
		this.transmitOptions =
			options.transmitOptions ?? TransmitOptions.DEFAULT;
		this._maxSendAttempts = options.maxSendAttempts ?? MAX_SEND_ATTEMPTS;
	}

	/** The command this message contains */
	public command: MulticastCC<CCType>;
	/** Options regarding the transmission of the message */
	public transmitOptions: TransmitOptions;

	private _maxSendAttempts: number;
	/** The number of times the driver may try to send this message */
	public get maxSendAttempts(): number {
		return this._maxSendAttempts;
	}
	public set maxSendAttempts(value: number) {
		this._maxSendAttempts = clamp(value, 1, MAX_SEND_ATTEMPTS);
	}

	public serialize(): Buffer {
		// The payload CC must not include the target node ids, so strip the header out
		const serializedCC = this.command.serialize();
		this.payload = Buffer.concat([
			// # of target nodes and nodeIds
			Buffer.from([
				this.command.nodeId.length,
				...this.command.nodeId,
				serializedCC.length,
			]),
			// payload
			serializedCC,
			Buffer.from([this.transmitOptions, this.callbackId]),
		]);

		return super.serialize();
	}

	public toJSON(): JSONObject {
		return super.toJSONInherited({
			transmitOptions: this.transmitOptions,
			callbackId: this.callbackId,
			command: this.command,
		});
	}

	public toLogEntry(): MessageOrCCLogEntry {
		return {
			...super.toLogEntry(),
			message: `transmitOptions: ${num2hex(this.transmitOptions)}
callbackId:      ${this.callbackId}`,
		};
	}

	/** Include previously received partial responses into a final message */
	public mergePartialMessages(partials: Message[]): void {
		this.command.mergePartialCCs(
			(partials as SendDataMulticastRequest[]).map((p) => p.command),
		);
	}
}

interface SendDataMulticastRequestTransmitReportOptions
	extends MessageBaseOptions {
	transmitStatus: TransmitStatus;
	callbackId: number;
}

export class SendDataMulticastRequestTransmitReport
	extends SendDataMulticastRequestBase
	implements SuccessIndicator {
	public constructor(
		driver: Driver,
		options:
			| MessageDeserializationOptions
			| SendDataMulticastRequestTransmitReportOptions,
	) {
		super(driver, options);

		if (gotDeserializationOptions(options)) {
			this.callbackId = this.payload[0];
			this._transmitStatus = this.payload[1];
			// not sure what bytes 2 and 3 mean
			// the CC seems not to be included in this, but rather come in an application command later
		} else {
			this.callbackId = options.callbackId;
			this._transmitStatus = options.transmitStatus;
		}
	}

	private _transmitStatus: TransmitStatus;
	public get transmitStatus(): TransmitStatus {
		return this._transmitStatus;
	}

	public isOK(): boolean {
		return this._transmitStatus === TransmitStatus.OK;
	}

	public toJSON(): JSONObject {
		return super.toJSONInherited({
			callbackId: this.callbackId,
			transmitStatus: this.transmitStatus,
		});
	}

	public toLogEntry(): MessageOrCCLogEntry {
		return {
			...super.toLogEntry(),
			message: `callbackId:     ${this.callbackId}
transmitStatus: ${getEnumMemberName(TransmitStatus, this.transmitStatus)}`,
		};
	}
}

@messageTypes(MessageType.Response, FunctionType.SendDataMulticast)
<<<<<<< HEAD
export class SendDataMulticastResponse extends Message
=======
export class SendDataMulticastResponse
	extends Message
>>>>>>> 627a06a6
	implements SuccessIndicator {
	public constructor(driver: Driver, options: MessageDeserializationOptions) {
		super(driver, options);
		this._wasSent = this.payload[0] !== 0;
		// if (!this._wasSent) this._errorCode = this.payload[0];
	}

	public isOK(): boolean {
		return this._wasSent;
	}

	private _wasSent: boolean;
	public get wasSent(): boolean {
		return this._wasSent;
	}

	public toJSON(): JSONObject {
		return super.toJSONInherited({
			wasSent: this.wasSent,
		});
	}

	public toLogEntry(): MessageOrCCLogEntry {
		return {
			...super.toLogEntry(),
			message: `wasSent: ${this.wasSent}`,
		};
	}
}

@messageTypes(MessageType.Request, FunctionType.SendDataAbort)
@priority(MessagePriority.Controller)
export class SendDataAbort extends Message {}

/** Checks whether the message is a report that tells us that a message was sent */
export function isSendReport(
	msg: Message,
): msg is SendDataResponse | SendDataMulticastResponse {
	return (
		msg instanceof SendDataResponse ||
		msg instanceof SendDataMulticastResponse
	);
}

/** Checks whether the message is a report that contains the transmit status of a message */
export function isTransmitReport(
	msg: Message,
): msg is
	| SendDataRequestTransmitReport
	| SendDataMulticastRequestTransmitReport {
	return (
		msg instanceof SendDataRequestTransmitReport ||
		msg instanceof SendDataMulticastRequestTransmitReport
	);
}<|MERGE_RESOLUTION|>--- conflicted
+++ resolved
@@ -160,12 +160,8 @@
 	callbackId: number;
 }
 
-<<<<<<< HEAD
-export class SendDataRequestTransmitReport extends SendDataRequestBase
-=======
 export class SendDataRequestTransmitReport
 	extends SendDataRequestBase
->>>>>>> 627a06a6
 	implements SuccessIndicator {
 	public constructor(
 		driver: Driver,
@@ -415,12 +411,8 @@
 }
 
 @messageTypes(MessageType.Response, FunctionType.SendDataMulticast)
-<<<<<<< HEAD
-export class SendDataMulticastResponse extends Message
-=======
 export class SendDataMulticastResponse
 	extends Message
->>>>>>> 627a06a6
 	implements SuccessIndicator {
 	public constructor(driver: Driver, options: MessageDeserializationOptions) {
 		super(driver, options);
