/// <reference types="reflect-metadata" />

import {
	getNodeTag,
	MessageOrCCLogEntry,
	ZWaveError,
	ZWaveErrorCodes,
} from "@zwave-js/core";
import { MessageHeaders } from "@zwave-js/serial";
import type { JSONObject } from "@zwave-js/shared";
import { num2hex, staticExtends } from "@zwave-js/shared";
import { entries } from "alcalzone-shared/objects";
import { isCommandClassContainer } from "../commandclass/ICommandClassContainer";
import type { Driver } from "../driver/Driver";
import { isNodeQuery } from "../node/INodeQuery";
import type { ZWaveNode } from "../node/Node";
import { FunctionType, MessagePriority, MessageType } from "./Constants";

type Constructable<T extends Message> = new (
	driver: Driver,
	options?: MessageOptions,
) => T;

export interface MessageDeserializationOptions {
	data: Buffer;
}

/**
 * Tests whether the given message constructor options contain a buffer for deserialization
 */
export function gotDeserializationOptions(
	options: Record<any, any> | undefined,
): options is MessageDeserializationOptions {
	return options != undefined && Buffer.isBuffer(options.data);
}

export interface MessageBaseOptions {
	callbackId?: number;
}

interface MessageCreationOptions extends MessageBaseOptions {
	type?: MessageType;
	functionType?: FunctionType;
	expectedResponse?: FunctionType | typeof Message | ResponsePredicate;
	expectedCallback?: FunctionType | typeof Message | ResponsePredicate;
	payload?: Buffer;
}

export type MessageOptions =
	| MessageCreationOptions
	| MessageDeserializationOptions;

/**
 * Represents a Z-Wave message for communication with the serial interface
 */
export class Message {
	public constructor(protected driver: Driver, options: MessageOptions = {}) {
		// decide which implementation we follow
		if (gotDeserializationOptions(options)) {
			// #1: deserialize from payload
			const payload = options.data;

			// SOF, length, type, commandId and checksum must be present
			if (!payload.length || payload.length < 5) {
				throw new ZWaveError(
					"Could not deserialize the message because it was truncated",
					ZWaveErrorCodes.PacketFormat_Truncated,
				);
			}
			// the packet has to start with SOF
			if (payload[0] !== MessageHeaders.SOF) {
				throw new ZWaveError(
					"Could not deserialize the message because it does not start with SOF",
					ZWaveErrorCodes.PacketFormat_Invalid,
				);
			}
			// check the length again, this time with the transmitted length
			const messageLength = Message.getMessageLength(payload);
			if (payload.length < messageLength) {
				throw new ZWaveError(
					"Could not deserialize the message because it was truncated",
					ZWaveErrorCodes.PacketFormat_Truncated,
				);
			}
			// check the checksum
			const expectedChecksum = computeChecksum(
				payload.slice(0, messageLength),
			);
			if (payload[messageLength - 1] !== expectedChecksum) {
				throw new ZWaveError(
					"Could not deserialize the message because the checksum didn't match",
					ZWaveErrorCodes.PacketFormat_Checksum,
				);
			}

			this.type = payload[2];
			this.functionType = payload[3];
			const payloadLength = messageLength - 5;
			this.payload = payload.slice(4, 4 + payloadLength);

			// remember how many bytes were read
			this._bytesRead = messageLength;
		} else {
			// Try to determine the message type
			if (options.type == undefined) options.type = getMessageType(this);
			if (options.type == undefined) {
				throw new ZWaveError(
					"A message must have a given or predefined message type",
					ZWaveErrorCodes.Argument_Invalid,
				);
			}
			this.type = options.type;

			if (options.functionType == undefined)
				options.functionType = getFunctionType(this);
			if (options.functionType == undefined) {
				throw new ZWaveError(
					"A message must have a given or predefined function type",
					ZWaveErrorCodes.Argument_Invalid,
				);
			}
			this.functionType = options.functionType;

			// Fall back to decorated response/callback types if none is given
			this.expectedResponse =
				options.expectedResponse ?? getExpectedResponse(this);
			this.expectedCallback =
				options.expectedCallback ?? getExpectedCallback(this);

			this._callbackId = options.callbackId;

			this.payload = options.payload || Buffer.allocUnsafe(0);
		}
	}

	public type: MessageType;
	public functionType: FunctionType;
	public expectedResponse:
		| FunctionType
		| typeof Message
		| ResponsePredicate
		| undefined;
	public expectedCallback:
		| FunctionType
		| typeof Message
		| ResponsePredicate
		| undefined;
	public payload: Buffer; // TODO: Length limit 255

	private _callbackId: number | undefined;
	/**
	 * Used to map requests to responses.
	 *
	 * WARNING: Accessing this property will generate a new callback ID if this message had none.
	 * If you want to compare the callback ID, use `hasCallbackId()` beforehand to check if the callback ID is already defined.
	 */
	public get callbackId(): number {
		if (this._callbackId == undefined) {
			this._callbackId = this.driver.getNextCallbackId();
		}
		return this._callbackId;
	}
	public set callbackId(v: number) {
		this._callbackId = v;
	}

	/**
	 * Tests whether this message's callback ID is defined
	 */
	public hasCallbackId(): boolean {
		return this._callbackId != undefined;
	}

	/**
	 * Tests whether this message needs a callback ID to match its response
	 */
	public needsCallbackId(): boolean {
		return true;
	}

	protected _bytesRead: number = 0;
	/**
	 * @internal
	 * The amount of bytes read while deserializing this message
	 */
	public get bytesRead(): number {
		return this._bytesRead;
	}

	/** Serializes this message into a Buffer */
	public serialize(): Buffer {
		const ret = Buffer.allocUnsafe(this.payload.length + 5);
		ret[0] = MessageHeaders.SOF;
		// length of the following data, including the checksum
		ret[1] = this.payload.length + 3;
		// write the remaining data
		ret[2] = this.type;
		ret[3] = this.functionType;
		this.payload.copy(ret, 4);
		// followed by the checksum
		ret[ret.length - 1] = computeChecksum(ret);
		return ret;
	}

	/** Returns the number of bytes the first message in the buffer occupies */
	public static getMessageLength(data: Buffer): number {
		const remainingLength = data[1];
		return remainingLength + 2;
	}

	/**
	 * Checks if there's enough data in the buffer to deserialize
	 */
	public static isComplete(data?: Buffer): boolean {
		if (!data || !data.length || data.length < 5) return false; // not yet

		const messageLength = Message.getMessageLength(data);
		if (data.length < messageLength) return false; // not yet

		return true; // probably, but the checksum may be wrong
	}

	/**
	 * Retrieves the correct constructor for the next message in the given Buffer.
	 * It is assumed that the buffer has been checked beforehand
	 */
	public static getConstructor(data: Buffer): Constructable<Message> {
		return getMessageConstructor(data[2], data[3]) || Message;
	}

	/** Creates an instance of the message that is serialized in the given buffer */
	public static from(driver: Driver, data: Buffer): Message {
		const Constructor = Message.getConstructor(data);
		const ret = new Constructor(driver, { data });
		return ret;
	}

	/** Returns the slice of data which represents the message payload */
	public static extractPayload(data: Buffer): Buffer {
		const messageLength = Message.getMessageLength(data);
		const payloadLength = messageLength - 5;
		return data.slice(4, 4 + payloadLength);
	}

	/** Generates a representation of this Message for the log */
	public toLogEntry(): MessageOrCCLogEntry {
		const tags = [
			this.type === MessageType.Request ? "REQ" : "RES",
			FunctionType[this.functionType],
		];
		const nodeId = this.getNodeId();
		if (nodeId) {
			tags.unshift(getNodeTag(nodeId));
		}
		return {
			tags,
			message:
				this.payload.length > 0
					? "payload: 0x" + this.payload.toString("hex")
					: undefined,
		};
	}

	/** Generates the JSON representation of this Message */
	public toJSON(): JSONObject {
		return this.toJSONInternal();
	}

	private toJSONInternal(): JSONObject {
		const ret: JSONObject = {
			name: this.constructor.name,
			type: MessageType[this.type],
			functionType:
				FunctionType[this.functionType] || num2hex(this.functionType),
		};
		if (this.expectedResponse != null)
			ret.expectedResponse = FunctionType[this.functionType];
		ret.payload = this.payload.toString("hex");
		return ret;
	}

	protected toJSONInherited(props: JSONObject): JSONObject {
		const ret = this.toJSONInternal();
		delete ret.payload;
		for (const [key, value] of entries(props)) {
			if (value !== undefined) ret[key] = value;
		}
		return ret;
	}

	private testMessage(
		msg: Message,
		predicate: Message["expectedResponse"],
	): boolean {
		if (predicate == undefined) return false;
		if (typeof predicate === "number") {
			return msg.functionType === predicate;
		}
		if (staticExtends(predicate, Message)) {
			// predicate is a Message constructor
			return msg instanceof predicate;
		} else {
			// predicate is a ResponsePredicate
			return predicate(this, msg);
		}
	}

	/** Checks if a message is an expected response for this message */
	public isExpectedResponse(msg: Message): boolean {
		return (
			msg.type === MessageType.Response &&
			this.testMessage(msg, this.expectedResponse)
		);
	}

	/** Checks if a message is an expected callback for this message */
	public isExpectedCallback(msg: Message): boolean {
		if (msg.type !== MessageType.Request) return false;
		// If a received request included a callback id, enforce that the response contains the same
		if (
			this.hasCallbackId() &&
			(!msg.hasCallbackId() || this._callbackId !== msg._callbackId)
		) {
			return false;
		}

		return this.testMessage(msg, this.expectedCallback);
	}

	/** Finds the ID of the target or source node in a message, if it contains that information */
	public getNodeId(): number | undefined {
		if (isNodeQuery(this)) return this.nodeId;
		if (isCommandClassContainer(this) && this.command.isSinglecast()) {
			return this.command.nodeId;
		}
	}

	/**
	 * Returns the node this message is linked to or undefined
	 */
	public getNodeUnsafe(): ZWaveNode | undefined {
		const nodeId = this.getNodeId();
		if (nodeId != undefined)
			return this.driver.controller.nodes.get(nodeId);
	}

	/** Include previously received partial responses into a final message */
	/* istanbul ignore next */
	// eslint-disable-next-line @typescript-eslint/no-unused-vars
	public mergePartialMessages(partials: Message[]): void {
		// This is highly message dependent
		// Overwrite this in derived classes
		// By default it does nothing
	}
}

/** Computes the checksum for a serialized message as defined in the Z-Wave specs */
function computeChecksum(message: Buffer): number {
	let ret = 0xff;
	// exclude SOF and checksum byte from the computation
	for (let i = 1; i < message.length - 1; i++) {
		ret ^= message[i];
	}
	return ret;
}

// =======================
// use decorators to link function types to message classes
const METADATA_messageTypes = Symbol("messageTypes");
const METADATA_messageTypeMap = Symbol("messageTypeMap");
const METADATA_expectedResponse = Symbol("expectedResponse");
const METADATA_expectedCallback = Symbol("expectedCallback");
const METADATA_priority = Symbol("priority");

type MessageTypeMap = Map<string, Constructable<Message>>;
interface MessageTypeMapEntry {
	messageType: MessageType;
	functionType: FunctionType;
}

function getMessageTypeMapKey(
	messageType: MessageType,
	functionType: FunctionType,
): string {
	return JSON.stringify({ messageType, functionType });
}

export type ResponseRole =
	| "unexpected" // a message that does not belong to this transaction
	| "confirmation" // a confirmation response, e.g. controller reporting that a message was sent
	| "final" // a final response (leading to a resolved transaction)
	| "fatal_controller" // a response from the controller that leads to a rejected transaction
	| "fatal_node"; // a response or (lack thereof) from the node that leads to a rejected transaction/**

/**
 * A predicate function to test if a received message matches to the sent message
 */
export type ResponsePredicate<TSent extends Message = Message> = (
	sentMessage: TSent,
	receivedMessage: Message,
) => boolean;

/**
 * Defines the message and function type associated with a Z-Wave message
 */
export function messageTypes(
	messageType: MessageType,
	functionType: FunctionType,
): ClassDecorator {
	return (messageClass) => {
		Reflect.defineMetadata(
			METADATA_messageTypes,
			{ messageType, functionType },
			messageClass,
		);

		// also store a map in the Message metadata for lookup.
		const map: MessageTypeMap = (Reflect.getMetadata(
			METADATA_messageTypeMap,
			Message,
		) || new Map()) as MessageTypeMap;
		map.set(
			getMessageTypeMapKey(messageType, functionType),
			(messageClass as any) as Constructable<Message>,
		);
		Reflect.defineMetadata(METADATA_messageTypeMap, map, Message);
	};
}

/**
 * Retrieves the message type defined for a Z-Wave message class
 */
export function getMessageType<T extends Message>(
	messageClass: T,
): MessageType | undefined {
	// get the class constructor
	const constr = messageClass.constructor;
	// retrieve the current metadata
	const meta = Reflect.getMetadata(METADATA_messageTypes, constr) as
		| MessageTypeMapEntry
		| undefined;
	return meta?.messageType;
}

/**
 * Retrieves the message type defined for a Z-Wave message class
 */
export function getMessageTypeStatic<T extends Constructable<Message>>(
	classConstructor: T,
): MessageType | undefined {
	// retrieve the current metadata
	const meta = Reflect.getMetadata(
		METADATA_messageTypes,
		classConstructor,
	) as MessageTypeMapEntry | undefined;
	return meta?.messageType;
}

/**
 * Retrieves the function type defined for a Z-Wave message class
 */
export function getFunctionType<T extends Message>(
	messageClass: T,
): FunctionType | undefined {
	// get the class constructor
	const constr = messageClass.constructor;
	// retrieve the current metadata
	const meta = Reflect.getMetadata(METADATA_messageTypes, constr) as
		| MessageTypeMapEntry
		| undefined;
	return meta?.functionType;
}

/**
 * Retrieves the function type defined for a Z-Wave message class
 */
export function getFunctionTypeStatic<T extends Constructable<Message>>(
	classConstructor: T,
): FunctionType | undefined {
	// retrieve the current metadata
	const meta = Reflect.getMetadata(
		METADATA_messageTypes,
		classConstructor,
	) as MessageTypeMapEntry | undefined;
	return meta?.functionType;
}

/**
 * Looks up the message constructor for a given message type and function type
 */
function getMessageConstructor(
	messageType: MessageType,
	functionType: FunctionType,
): Constructable<Message> | undefined {
	// Retrieve the constructor map from the Message class
	const functionTypeMap = Reflect.getMetadata(
		METADATA_messageTypeMap,
		Message,
	) as MessageTypeMap | undefined;
	if (functionTypeMap != null) {
		return functionTypeMap.get(
			getMessageTypeMapKey(messageType, functionType),
		);
	}
}
/**
 * Defines the expected response function type or message class for a Z-Wave message
 */
export function expectedResponse(
	typeOrPredicate: FunctionType | typeof Message | ResponsePredicate,
): ClassDecorator {
	return (messageClass) => {
		Reflect.defineMetadata(
			METADATA_expectedResponse,
			typeOrPredicate,
			messageClass,
		);
	};
}

/**
 * Retrieves the expected response function type or message class defined for a Z-Wave message class
 */
export function getExpectedResponse<T extends Message>(
	messageClass: T,
): FunctionType | typeof Message | ResponsePredicate | undefined {
	// get the class constructor
	const constr = messageClass.constructor;
	// retrieve the current metadata
	const ret = Reflect.getMetadata(METADATA_expectedResponse, constr) as
		| FunctionType
		| typeof Message
		| ResponsePredicate
		| undefined;
	return ret;
}

/**
 * Retrieves the function type defined for a Z-Wave message class
 */
export function getExpectedResponseStatic<T extends Constructable<Message>>(
	classConstructor: T,
): FunctionType | typeof Message | ResponsePredicate | undefined {
	// retrieve the current metadata
	const ret = Reflect.getMetadata(
		METADATA_expectedResponse,
		classConstructor,
	) as FunctionType | typeof Message | ResponsePredicate | undefined;
	return ret;
}

/**
 * Defines the expected callback function type or message class for a Z-Wave message
 */
<<<<<<< HEAD
export function expectedCallback(
	typeOrPredicate: FunctionType | typeof Message | ResponsePredicate,
=======
export function expectedCallback<TSent extends Message>(
	typeOrPredicate: FunctionType | typeof Message | ResponsePredicate<TSent>,
>>>>>>> 627a06a6
): ClassDecorator {
	return (messageClass) => {
		Reflect.defineMetadata(
			METADATA_expectedCallback,
			typeOrPredicate,
			messageClass,
		);
	};
}

/**
 * Retrieves the expected callback function type or message class defined for a Z-Wave message class
 */
export function getExpectedCallback<T extends Message>(
	messageClass: T,
): FunctionType | typeof Message | ResponsePredicate | undefined {
	// get the class constructor
	const constr = messageClass.constructor;
	// retrieve the current metadata
	const ret = Reflect.getMetadata(METADATA_expectedCallback, constr) as
		| FunctionType
		| typeof Message
		| ResponsePredicate
		| undefined;
	return ret;
}

/**
 * Retrieves the function type defined for a Z-Wave message class
 */
export function getExpectedCallbackStatic<T extends Constructable<Message>>(
	classConstructor: T,
): FunctionType | typeof Message | ResponsePredicate | undefined {
	// retrieve the current metadata
	const ret = Reflect.getMetadata(
		METADATA_expectedCallback,
		classConstructor,
	) as FunctionType | typeof Message | ResponsePredicate | undefined;
	return ret;
}

/**
 * Defines the default priority associated with a Z-Wave message
 */
export function priority(prio: MessagePriority): ClassDecorator {
	return (messageClass) => {
		Reflect.defineMetadata(METADATA_priority, prio, messageClass);
	};
}

/**
 * Retrieves the default priority defined for a Z-Wave message class
 */
export function getDefaultPriority<T extends Message>(
	messageClass: T,
): MessagePriority | undefined {
	// get the class constructor
	const constr = messageClass.constructor;
	// retrieve the current metadata
	const ret = Reflect.getMetadata(METADATA_priority, constr) as
		| MessagePriority
		| undefined;
	return ret;
}

/**
 * Retrieves the default priority defined for a Z-Wave message class
 */
export function getDefaultPriorityStatic<T extends Constructable<Message>>(
	classConstructor: T,
): MessagePriority | undefined {
	// retrieve the current metadata
	const ret = Reflect.getMetadata(METADATA_priority, classConstructor) as
		| MessagePriority
		| undefined;
	return ret;
}<|MERGE_RESOLUTION|>--- conflicted
+++ resolved
@@ -552,13 +552,8 @@
 /**
  * Defines the expected callback function type or message class for a Z-Wave message
  */
-<<<<<<< HEAD
-export function expectedCallback(
-	typeOrPredicate: FunctionType | typeof Message | ResponsePredicate,
-=======
 export function expectedCallback<TSent extends Message>(
 	typeOrPredicate: FunctionType | typeof Message | ResponsePredicate<TSent>,
->>>>>>> 627a06a6
 ): ClassDecorator {
 	return (messageClass) => {
 		Reflect.defineMetadata(
