import { createEmptyMockDriver } from "../../../test/mocks";
import { assertZWaveError } from "../../../test/util";
import type { Driver } from "../driver/Driver";
import { ZWaveErrorCodes } from "../error/ZWaveError";
import { ZWaveNode } from "../node/Node";
<<<<<<< HEAD
import { BasicCC, BasicCCSet, BasicCommand } from "./BasicCC";
import { CommandClass, commandClass, expectedCCResponse, getExpectedCCResponse, getImplementedVersion, getImplementedVersionStatic, implementedVersion } from "./CommandClass";
import { CommandClasses } from "./CommandClasses";
import { MultiChannelCC, MultiChannelCCCommandEncapsulation } from "./MultiChannelCC";
import { MultiCommandCC, MultiCommandCCCommandEncapsulation } from "./MultiCommandCC";
=======
import { BasicCC, BasicCCSet } from "./BasicCC";
import {
	CommandClass,
	commandClass,
	expectedCCResponse,
	getExpectedCCResponse,
	getImplementedVersion,
	getImplementedVersionStatic,
	implementedVersion,
} from "./CommandClass";
import { CommandClasses } from "./CommandClasses";
>>>>>>> b67539a5

@implementedVersion(7)
@commandClass(0xffff as any)
class DummyCC extends CommandClass { }
class DummyCCSubClass1 extends DummyCC {
	private x: any;
}
@expectedCCResponse(DummyCCSubClass1)
class DummyCCSubClass2 extends DummyCC {
	private y: any;
}

const fakeDriver = (createEmptyMockDriver() as unknown) as Driver;

describe("lib/commandclass/CommandClass => ", () => {
	describe("from()", () => {
		it.skip("throws CC_NotImplemented when receiving a non-implemented CC", () => {
			// TODO: This is a meter CC. Change it when that CC is implemented
			assertZWaveError(
				() =>
					CommandClass.from(
						fakeDriver,
						Buffer.from("0b0a32022144000000a30000", "hex"),
					),
				{
					errorCode: ZWaveErrorCodes.CC_NotImplemented,
				},
			);
		});
	});

	describe("getImplementedVersion()", () => {
		it("should return the implemented version for a CommandClass instance", () => {
			const cc = new BasicCC(fakeDriver, { nodeId: 1 });
			expect(getImplementedVersion(cc)).toBe(2);
		});

		it("should return the implemented version for a numeric CommandClass key", () => {
			const cc = CommandClasses.Basic;
			expect(getImplementedVersion(cc)).toBe(2);
		});

		it.skip("should return 0 for a non-implemented CommandClass instance", () => {
			// const cc = new CommandClass(undefined);
			// expect(getImplementedVersion(cc)).toBe(0);
		});

		it("should return the implemented version for a numeric CommandClass key", () => {
			const cc = -1;
			expect(getImplementedVersion(cc)).toBe(0);
		});

		it("should work with inheritance", () => { });
	});

	describe("getImplementedVersionStatic()", () => {
		it("should return the implemented version for a CommandClass constructor", () => {
			expect(getImplementedVersionStatic(BasicCC)).toBe(2);
		});

		it("should work on inherited classes", () => {
			expect(getImplementedVersionStatic(DummyCCSubClass1)).toBe(7);
		});
	});

	it.skip("serializing with an undefined or null payload should behave like an empty payload", () => {
		// const cc1 = new CommandClass(undefined, 1, 1, Buffer.from([]));
		// const cc2 = new CommandClass(undefined, 1, 1, undefined);
		// const cc3 = new CommandClass(undefined, 1, 1, null);
		// const serialized1 = cc1.serialize();
		// const serialized2 = cc2.serialize();
		// const serialized3 = cc3.serialize();
		// expect(serialized1).toEqual(serialized2);
		// expect(serialized2).toEqual(serialized3);
	});

	describe("expectMoreMessages()", () => {
		it("returns false by default", () => {
			const cc = new DummyCC(fakeDriver, { nodeId: 1 });
			expect(cc.expectMoreMessages()).toBeFalse();
		});
	});

	describe("getExpectedCCResponse()", () => {
		it("returns the expected CC response like it was defined", () => {
			const cc = new DummyCCSubClass2(fakeDriver, { nodeId: 1 });
			const actual = getExpectedCCResponse(cc);
			expect(actual).toBe(DummyCCSubClass1);
		});
	});

	describe("persistValues()", () => {
		let node2: ZWaveNode;

		beforeAll(() => {
			node2 = new ZWaveNode(2, fakeDriver as any);
			(fakeDriver.controller.nodes as any).set(2, node2);
		});

		it(`should not update "interviewComplete" in the value DB`, () => {
			// Repro for #383
			const cc = new BasicCCSet(fakeDriver, {
				nodeId: 2,
				targetValue: 55,
			});
			cc.interviewComplete = true;

			const mockSetValue = jest.fn();
			node2.valueDB.setValue = mockSetValue;
			cc.persistValues();

			const properties = mockSetValue.mock.calls
				.map(([arg0]) => arg0)
				.map(({ property }) => property);
			expect(properties).not.toContainValue("interviewComplete");
		});

		afterAll(() => {
			(fakeDriver.controller.nodes as any).delete(2);
		});
	});
});<|MERGE_RESOLUTION|>--- conflicted
+++ resolved
@@ -3,25 +3,9 @@
 import type { Driver } from "../driver/Driver";
 import { ZWaveErrorCodes } from "../error/ZWaveError";
 import { ZWaveNode } from "../node/Node";
-<<<<<<< HEAD
-import { BasicCC, BasicCCSet, BasicCommand } from "./BasicCC";
+import { BasicCC, BasicCCSet } from "./BasicCC";
 import { CommandClass, commandClass, expectedCCResponse, getExpectedCCResponse, getImplementedVersion, getImplementedVersionStatic, implementedVersion } from "./CommandClass";
 import { CommandClasses } from "./CommandClasses";
-import { MultiChannelCC, MultiChannelCCCommandEncapsulation } from "./MultiChannelCC";
-import { MultiCommandCC, MultiCommandCCCommandEncapsulation } from "./MultiCommandCC";
-=======
-import { BasicCC, BasicCCSet } from "./BasicCC";
-import {
-	CommandClass,
-	commandClass,
-	expectedCCResponse,
-	getExpectedCCResponse,
-	getImplementedVersion,
-	getImplementedVersionStatic,
-	implementedVersion,
-} from "./CommandClass";
-import { CommandClasses } from "./CommandClasses";
->>>>>>> b67539a5
 
 @implementedVersion(7)
 @commandClass(0xffff as any)
@@ -44,7 +28,7 @@
 				() =>
 					CommandClass.from(
 						fakeDriver,
-						Buffer.from("0b0a32022144000000a30000", "hex"),
+						{data: Buffer.from("0b0a32022144000000a30000", "hex"), nodeId: 5},
 					),
 				{
 					errorCode: ZWaveErrorCodes.CC_NotImplemented,
