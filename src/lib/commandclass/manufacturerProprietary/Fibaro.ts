import type { Driver } from "../../driver/Driver";
import { ZWaveError, ZWaveErrorCodes } from "../../error/ZWaveError";
import log from "../../log";
<<<<<<< HEAD
import type { ValueID } from "../../node/ValueDB";
import { validatePayload } from "../../util/misc";
=======
import { ValueID } from "../../node/ValueDB";
import { staticExtends, validatePayload } from "../../util/misc";
>>>>>>> 0c05cac2
import { ValueMetadata } from "../../values/Metadata";
import {
	CCCommandOptions,
	CommandClassDeserializationOptions,
	expectedCCResponse,
	gotDeserializationOptions,
} from "../CommandClass";
import { CommandClasses } from "../CommandClasses";
import { ManufacturerProprietaryCC } from "../ManufacturerProprietaryCC";
import { MANUFACTURERID_FIBARO } from "./Constants";

/** Returns the ValueID used to store the current venetian blind position */
export function getFibaroVenetianBlindPositionValueId(
	endpoint: number,
): ValueID {
	return {
		commandClass: CommandClasses["Manufacturer Proprietary"],
		endpoint,
		property: "fibaro",
		propertyKey: "venetianBlindsPosition",
	};
}

/** Returns the value metadata for venetian blind position */
export function getFibaroVenetianBlindPositionMetadata(): ValueMetadata {
	return {
		...ValueMetadata.Level,
		label: "Venetian blinds position",
	};
}

/** Returns the ValueID used to store the current venetian blind tilt */
export function getFibaroVenetianBlindTiltValueId(endpoint: number): ValueID {
	return {
		commandClass: CommandClasses["Manufacturer Proprietary"],
		endpoint,
		property: "fibaro",
		propertyKey: "venetianBlindsTilt",
	};
}

/** Returns the value metadata for venetian blind tilt */
export function getFibaroVenetianBlindTiltMetadata(): ValueMetadata {
	return {
		...ValueMetadata.Level,
		label: "Venetian blinds tilt",
	};
}

export enum FibaroCCIDs {
	VenetianBlind = 0x26,
}

export class FibaroCC extends ManufacturerProprietaryCC {
	public constructor(
		driver: Driver,
		options: CommandClassDeserializationOptions | CCCommandOptions,
	) {
		super(driver, options);
		if (gotDeserializationOptions(options)) {
			validatePayload(this.payload.length >= 2);
			this.fibaroCCId = this.payload[0];
			this.fibaroCCCommand = this.payload[1];
			this.payload = this.payload.slice(2);

			if (
				this.fibaroCCId === FibaroCCIDs.VenetianBlind &&
				!staticExtends(new.target, FibaroVenetianBlindCC)
			) {
				return new FibaroVenetianBlindCC(driver, options);
			}
		} else {
			this.manufacturerId = MANUFACTURERID_FIBARO;
		}
	}

	public fibaroCCId!: number; // This is either deserialized or set by a subclass
	public fibaroCCCommand!: number;

	public serialize(): Buffer {
		this.payload = Buffer.concat([
			Buffer.from([this.fibaroCCId, this.fibaroCCCommand]),
			this.payload,
		]);
		return super.serialize();
	}
}

export enum FibaroVenetianBlindCCCommand {
	Set = 0x01,
	Get = 0x02,
	Report = 0x03,
}

export class FibaroVenetianBlindCC extends FibaroCC {
	declare fibaroCCCommand: FibaroVenetianBlindCCCommand;

	public constructor(
		driver: Driver,
		options: CommandClassDeserializationOptions | CCCommandOptions,
	) {
		super(driver, options);
		this.fibaroCCId = FibaroCCIDs.VenetianBlind;

		if (gotDeserializationOptions(options)) {
			if (
				this.fibaroCCCommand === FibaroVenetianBlindCCCommand.Report &&
				(new.target as any) !== FibaroVenetianBlindCCReport
			) {
				return new FibaroVenetianBlindCCReport(driver, options);
			}
		}
	}

	public async interview(complete: boolean = true): Promise<void> {
		const node = this.getNode()!;

		log.controller.logNode(node.id, {
			message: `${this.constructor.name}: doing a ${
				complete ? "complete" : "partial"
			} interview...`,
			direction: "none",
		});

		log.controller.logNode(node.id, {
			message: "Requesting venetian blind position and tilt...",
			direction: "outbound",
		});
		const { position, tilt } = (await this.driver.sendCommand<
			FibaroVenetianBlindCCReport
		>(
			new FibaroVenetianBlindCCGet(this.driver, {
				nodeId: this.nodeId,
				endpoint: this.endpointIndex,
			}),
		))!;
		const logMessage = `received venetian blind state:
position: ${position}
tilt:     ${tilt}`;
		log.controller.logNode(node.id, {
			message: logMessage,
			direction: "inbound",
		});

		// Remember that the interview is complete
		this.interviewComplete = true;
	}
}

export type FibaroVenetianBlindCCSetOptions = CCCommandOptions &
	(
		| {
				position: number;
		  }
		| {
				tilt: number;
		  }
		| {
				position: number;
				tilt: number;
		  }
	);

export class FibaroVenetianBlindCCSet extends FibaroVenetianBlindCC {
	public constructor(
		driver: Driver,
		options:
			| CommandClassDeserializationOptions
			| FibaroVenetianBlindCCSetOptions,
	) {
		super(driver, options);
		this.fibaroCCCommand = FibaroVenetianBlindCCCommand.Set;

		if (Buffer.isBuffer(options)) {
			// TODO: Deserialize payload
			throw new ZWaveError(
				`${this.constructor.name}: deserialization not implemented`,
				ZWaveErrorCodes.Deserialization_NotImplemented,
			);
		} else {
			if ("position" in options) this.position = options.position;
			if ("tilt" in options) this.tilt = options.tilt;
		}
	}

	public position: number | undefined;
	public tilt: number | undefined;

	public serialize(): Buffer {
		const controlByte =
			(this.position != undefined ? 0b10 : 0) |
			(this.tilt != undefined ? 0b01 : 0);
		this.payload = Buffer.from([
			controlByte,
			this.position ?? 0,
			this.tilt ?? 0,
		]);
		return super.serialize();
	}
}

export class FibaroVenetianBlindCCReport extends FibaroVenetianBlindCC {
	public constructor(
		driver: Driver,
		options: CommandClassDeserializationOptions,
	) {
		super(driver, options);
		this.fibaroCCCommand = FibaroVenetianBlindCCCommand.Report;

		validatePayload(this.payload.length >= 3);

		const valueDB = this.getValueDB();
		// When the node sends a report, payload[0] === 0b11. This is probably a
		// bit mask for position and tilt
		if (!!(this.payload[0] & 0b10)) {
			this.position = this.payload[1];
			const positionValueId = getFibaroVenetianBlindPositionValueId(
				this.endpointIndex,
			);
			valueDB.setMetadata(positionValueId, {
				...ValueMetadata.Level,
				label: "Venetian blinds position",
			});
			valueDB.setValue(positionValueId, this.position);
		}
		if (!!(this.payload[0] & 0b01)) {
			this.tilt = this.payload[2];
			const tiltValueId = getFibaroVenetianBlindTiltValueId(
				this.endpointIndex,
			);
			valueDB.setMetadata(tiltValueId, {
				...ValueMetadata.Level,
				label: "Venetian blinds tilt",
			});
			valueDB.setValue(tiltValueId, this.tilt);
		}
	}

	public readonly position?: number;
	public readonly tilt?: number;
}

@expectedCCResponse(FibaroVenetianBlindCCReport)
export class FibaroVenetianBlindCCGet extends FibaroVenetianBlindCC {
	public constructor(
		driver: Driver,
		options: CommandClassDeserializationOptions | CCCommandOptions,
	) {
		super(driver, options);
		this.fibaroCCCommand = FibaroVenetianBlindCCCommand.Get;
	}
}<|MERGE_RESOLUTION|>--- conflicted
+++ resolved
@@ -1,13 +1,8 @@
 import type { Driver } from "../../driver/Driver";
 import { ZWaveError, ZWaveErrorCodes } from "../../error/ZWaveError";
 import log from "../../log";
-<<<<<<< HEAD
 import type { ValueID } from "../../node/ValueDB";
-import { validatePayload } from "../../util/misc";
-=======
-import { ValueID } from "../../node/ValueDB";
 import { staticExtends, validatePayload } from "../../util/misc";
->>>>>>> 0c05cac2
 import { ValueMetadata } from "../../values/Metadata";
 import {
 	CCCommandOptions,
