<<<<<<< HEAD
import { isArray, isObject } from "alcalzone-shared/typeguards";
import { EventEmitter } from "events";
import type { CCAPI } from "../commandclass/API";
import { getHasLifelineValueId } from "../commandclass/AssociationCC";
import { BasicCC, BasicCCReport, BasicCCSet } from "../commandclass/BasicCC";
import {
	CentralSceneCCNotification,
	CentralSceneKeys,
	getSceneValueId,
} from "../commandclass/CentralSceneCC";
import { ClockCCReport } from "../commandclass/ClockCC";
import {
	CommandClass,
	CommandClassInfo,
	getCCValueMetadata,
} from "../commandclass/CommandClass";
import {
	actuatorCCs,
	applicationCCs,
	CommandClasses,
	getCCName,
	sensorCCs,
} from "../commandclass/CommandClasses";
import {
	getManufacturerIdValueId,
	getProductIdValueId,
	getProductTypeValueId,
} from "../commandclass/ManufacturerSpecificCC";
import { getEndpointCCsValueId } from "../commandclass/MultiChannelCC";
import { NotificationCCReport } from "../commandclass/NotificationCC";
import {
	getDimmingDurationValueID,
	getSceneIdValueID,
	SceneActivationCCSet,
} from "../commandclass/SceneActivationCC";
import { getFirmwareVersionsValueId } from "../commandclass/VersionCC";
import {
	getWakeUpIntervalValueId,
	WakeUpCC,
	WakeUpCCWakeUpNotification,
} from "../commandclass/WakeUpCC";
import { DeviceConfig, lookupDevice } from "../config/Devices";
import { lookupNotification } from "../config/Notifications";
import {
	ApplicationUpdateRequest,
	ApplicationUpdateRequestNodeInfoReceived,
	ApplicationUpdateRequestNodeInfoRequestFailed,
} from "../controller/ApplicationUpdateRequest";
import {
	Baudrate,
	GetNodeProtocolInfoRequest,
	GetNodeProtocolInfoResponse,
} from "../controller/GetNodeProtocolInfoMessages";
import {
	GetRoutingInfoRequest,
	GetRoutingInfoResponse,
} from "../controller/GetRoutingInfoMessages";
import type { Driver } from "../driver/Driver";
import { ZWaveError, ZWaveErrorCodes } from "../error/ZWaveError";
import log from "../log";
import { timespan } from "../util/date";
import { topologicalSort } from "../util/graph";
import { getEnumMemberName, JSONObject, Mixin } from "../util/misc";
import { num2hex, stringify } from "../util/strings";
import type { CacheMetadata, CacheValue } from "../values/Cache";
import type { ValueMetadata } from "../values/Metadata";
import {
	BasicDeviceClasses,
	DeviceClass,
	GenericDeviceClass,
	GenericDeviceClasses,
	SpecificDeviceClass,
} from "./DeviceClass";
import { Endpoint } from "./Endpoint";
import type { NodeUpdatePayload } from "./NodeInfo";
import {
	RequestNodeInfoRequest,
	RequestNodeInfoResponse,
} from "./RequestNodeInfoMessages";
import { InterviewStage, NodeStatus } from "./Types";
import type {
	TranslatedValueID,
	ZWaveNodeEventCallbacks,
	ZWaveNodeEvents,
	ZWaveNodeValueEventCallbacks,
} from "./Types";
import {
	MetadataUpdatedArgs,
	ValueDB,
	ValueID,
	valueIdToString,
} from "./ValueDB";

export interface ZWaveNode {
	on<TEvent extends ZWaveNodeEvents>(
		event: TEvent,
		callback: ZWaveNodeEventCallbacks[TEvent],
	): this;
	once<TEvent extends ZWaveNodeEvents>(
		event: TEvent,
		callback: ZWaveNodeEventCallbacks[TEvent],
	): this;
	removeListener<TEvent extends ZWaveNodeEvents>(
		event: TEvent,
		callback: ZWaveNodeEventCallbacks[TEvent],
	): this;
	off<TEvent extends ZWaveNodeEvents>(
		event: TEvent,
		callback: ZWaveNodeEventCallbacks[TEvent],
	): this;
	removeAllListeners(event?: ZWaveNodeEvents): this;

	emit<TEvent extends ZWaveNodeEvents>(
		event: TEvent,
		...args: Parameters<ZWaveNodeEventCallbacks[TEvent]>
	): this;
}

/**
 * A ZWaveNode represents a node in a Z-Wave network. It is also an instance
 * of its root endpoint (index 0)
 */
@Mixin([EventEmitter])
export class ZWaveNode extends Endpoint {
	public constructor(
		public readonly id: number,
		driver: Driver,
		deviceClass?: DeviceClass,
		supportedCCs: CommandClasses[] = [],
		controlledCCs: CommandClasses[] = [],
	) {
		// Define this node's intrinsic endpoint as the root device (0)
		super(id, driver, 0);

		this._valueDB = new ValueDB();
		for (const event of [
			"value added",
			"value updated",
			"value removed",
			"metadata updated",
		] as const) {
			this._valueDB.on(event, this.translateValueEvent.bind(this, event));
		}

		this._deviceClass = deviceClass;
		for (const cc of supportedCCs) this.addCC(cc, { isSupported: true });
		for (const cc of controlledCCs) this.addCC(cc, { isControlled: true });
	}

	/**
	 * Cleans up all resources used by this node
	 */
	public destroy(): void {
		// Remove all timeouts
		for (const timeout of [
			this.sceneActivationResetTimeout,
			this.centralSceneKeyHeldDownContext?.timeout,
			...this.notificationIdleTimeouts.values(),
			...this.manualRefreshTimers.values(),
		]) {
			if (timeout) clearTimeout(timeout);
		}
	}

	/**
	 * Enhances a value id so it can be consumed better by applications
	 */
	private translateValueID<T extends ValueID>(
		valueId: T,
	): T & TranslatedValueID {
		// Try to retrieve the speaking CC name
		const commandClassName = getCCName(valueId.commandClass);
		const ret: T & TranslatedValueID = {
			commandClassName,
			...valueId,
		};
		const ccInstance = this.createCCInstanceInternal(valueId.commandClass);
		if (!ccInstance) {
			throw new ZWaveError(
				`Cannot translate a value ID for the non-implemented CC ${getEnumMemberName(
					CommandClasses,
					valueId.commandClass,
				)}`,
				ZWaveErrorCodes.CC_NotImplemented,
			);
		}

		// Retrieve the speaking property name
		ret.propertyName = ccInstance.translateProperty(
			valueId.property,
			valueId.propertyKey,
		);
		// Try to retrieve the speaking property key
		if (valueId.propertyKey != undefined) {
			const propertyKey = ccInstance.translatePropertyKey(
				valueId.property,
				valueId.propertyKey,
			);
			ret.propertyKeyName = propertyKey;
		}
		return ret;
	}

	/**
	 * Enhances the raw event args of the ValueDB so it can be consumed better by applications
	 */
	private translateValueEvent<T extends ValueID>(
		eventName: keyof ZWaveNodeValueEventCallbacks,
		arg: T,
	): void {
		// Try to retrieve the speaking CC name
		const outArg = this.translateValueID(arg);
		// If this is a metadata event, make sure we return the merged metadata
		if ("metadata" in outArg) {
			((outArg as unknown) as MetadataUpdatedArgs).metadata = this.getValueMetadata(
				arg,
			);
		}
		// Log the value change
		const ccInstance = this.createCCInstanceInternal(arg.commandClass);
		const isInternalValue =
			ccInstance && ccInstance.isInternalValue(arg.property as any);
		// I don't like the splitting and any but its the easiest solution here
		const [changeTarget, changeType] = eventName.split(" ");
		const logArgument = {
			...outArg,
			nodeId: this.nodeId,
			internal: isInternalValue,
		};
		if (changeTarget === "value") {
			log.controller.value(changeType as any, logArgument as any);
		} else if (changeTarget === "metadata") {
			log.controller.metadataUpdated(logArgument);
		}
		if (!isInternalValue) {
			// And pass the translated event to our listeners
			this.emit(eventName, this, outArg as any);
		}
	}

	private _status: NodeStatus = NodeStatus.Unknown;
	/**
	 * Which status the node is believed to be in. Changing this emits the corresponding events.
	 * There should be no need to set this property from outside this library.
	 */
	public get status(): NodeStatus {
		return this._status;
	}
	public set status(value: NodeStatus) {
		const oldStatus = this._status;
		this._status = value;

		if (oldStatus !== this._status) {
			if (oldStatus === NodeStatus.Dead) {
				this.emit("alive", this);
			}
			if (this._status === NodeStatus.Asleep) {
				this.emit("sleep", this);
			} else if (this._status === NodeStatus.Awake) {
				this.emit("wake up", this);
			} else if (this._status === NodeStatus.Dead) {
				this.emit("dead", this);
			}
		}

		// To be marked ready, a node must be known to be not dead
		if (
			this.nodeMayBeReady &&
			// listening nodes must have communicated with us
			((this._isListening && this._status === NodeStatus.Awake) ||
				// sleeping nodes are assumed to be ready
				(!this._isListening && this._status !== NodeStatus.Dead))
		) {
			this.emitReadyEventOnce();
		}
	}

	// The node is only ready when the interview has been completed
	// to a certain degree
	private nodeMayBeReady = false;
	private nodeReadyEmitted = false;
	/** Emits the ready event if it has not been emitted yet */
	private emitReadyEventOnce(): void {
		if (this.nodeReadyEmitted) return;
		this.emit("ready", this);
		log.controller.logNode(this.id, `node is ready`, "warn");
		this.nodeReadyEmitted = true;
	}

	private _deviceClass: DeviceClass | undefined;
	public get deviceClass(): DeviceClass | undefined {
		return this._deviceClass;
	}

	private _isListening: boolean | undefined;
	public get isListening(): boolean | undefined {
		return this._isListening;
	}

	private _isFrequentListening: boolean | undefined;
	public get isFrequentListening(): boolean | undefined {
		return this._isFrequentListening;
	}

	private _isRouting: boolean | undefined;
	public get isRouting(): boolean | undefined {
		return this._isRouting;
	}

	private _maxBaudRate: Baudrate | undefined;
	public get maxBaudRate(): Baudrate | undefined {
		return this._maxBaudRate;
	}

	private _isSecure: boolean | undefined;
	public get isSecure(): boolean | undefined {
		return this._isSecure;
	}

	private _version: number | undefined;
	/** The Z-Wave protocol version this node implements */
	public get version(): number | undefined {
		return this._version;
	}

	private _isBeaming: boolean | undefined;
	public get isBeaming(): boolean | undefined {
		return this._isBeaming;
	}

	public get manufacturerId(): number | undefined {
		return this.getValue(getManufacturerIdValueId());
	}

	public get productId(): number | undefined {
		return this.getValue(getProductIdValueId());
	}

	public get productType(): number | undefined {
		return this.getValue(getProductTypeValueId());
	}

	public get firmwareVersion(): string | undefined {
		// We're only interested in the first (main) firmware
		return this.getValue<string[]>(getFirmwareVersionsValueId())?.[0];
	}

	private _deviceConfig: DeviceConfig | undefined;
	/**
	 * Contains additional information about this node, loaded from a config file
	 */
	public get deviceConfig(): DeviceConfig | undefined {
		return this._deviceConfig;
	}

	public get label(): string | undefined {
		return this._deviceConfig?.label;
	}

	private _neighbors: readonly number[] = [];
	/** The IDs of all direct neighbors of this node */
	public get neighbors(): readonly number[] {
		return this._neighbors;
	}

	private nodeInfoReceived: boolean = false;

	private _valueDB = new ValueDB();
	/**
	 * Provides access to this node's values
	 * @internal
	 */
	public get valueDB(): ValueDB {
		return this._valueDB;
	}

	/**
	 * Retrieves a stored value for a given value id.
	 * This does not request an updated value from the node!
	 */
	/* wotan-disable-next-line no-misused-generics */
	public getValue<T = unknown>(valueId: ValueID): T | undefined {
		return this._valueDB.getValue(valueId);
	}

	/**
	 * Retrieves metadata for a given value id.
	 * This can be used to enhance the user interface of an application
	 */
	public getValueMetadata(valueId: ValueID): ValueMetadata {
		const { commandClass, property } = valueId;
		return {
			// Merge static metadata
			...getCCValueMetadata(commandClass, property),
			// with potentially existing dynamic metadata
			...this._valueDB.getMetadata(valueId),
		};
	}

	/** Returns a list of all value names that are defined on all endpoints of this node */
	public getDefinedValueIDs(): TranslatedValueID[] {
		const ret: TranslatedValueID[] = [];
		for (const endpoint of this.getAllEndpoints()) {
			for (const cc of endpoint.implementedCommandClasses.keys()) {
				const ccInstance = endpoint.createCCInstanceUnsafe(cc);
				if (ccInstance) {
					ret.push(
						...ccInstance
							.getDefinedValueIDs()
							.map((id) => this.translateValueID(id)),
					);
				}
			}
		}

		// Application command classes of the Root Device capabilities that are also advertised by at
		// least one End Point SHOULD be filtered out by controlling nodes before presenting the functionalities
		// via service discovery mechanisms like mDNS or to users in a GUI.
		return this.filterRootApplicationCCValueIDs(ret);
	}

	/**
	 * Removes all Value IDs from an array that belong to a root endpoint and have a corresponding
	 * Value ID on a non-root endpoint
	 */
	private filterRootApplicationCCValueIDs(
		allValueIds: TranslatedValueID[],
	): TranslatedValueID[] {
		return allValueIds.filter((vid) => {
			// Non-root endpoint values don't need to be filtered
			if (!!vid.endpoint) return true;
			// Non-application CCs don't need to be filtered
			if (!applicationCCs.includes(vid.commandClass)) return true;
			// Filter out root values if an identical value ID exists for another endpoint
			const valueExistsOnAnotherEndpoint = allValueIds.some(
				(other) =>
					// same CC
					other.commandClass === vid.commandClass &&
					// non-root endpoint
					!!other.endpoint &&
					// same property and key
					other.property === vid.property &&
					other.propertyKey === vid.propertyKey,
			);
			return !valueExistsOnAnotherEndpoint;
		});
	}

	/**
	 * Updates a value for a given property of a given CommandClass on the node.
	 * This will communicate with the node!
	 */
	public async setValue(valueId: ValueID, value: unknown): Promise<boolean> {
		// Try to retrieve the corresponding CC API
		try {
			// Access the CC API by name
			const endpointInstance = this.getEndpoint(valueId.endpoint || 0);
			if (!endpointInstance) return false;
			const api = (endpointInstance.commandClasses as any)[
				valueId.commandClass
			] as CCAPI;
			// Check if the setValue method is implemented
			if (!api.setValue) return false;
			// And call it
			await api.setValue(
				{
					property: valueId.property,
					propertyKey: valueId.propertyKey,
				},
				value,
			);
			return true;
		} catch (e) {
			// Define which errors during setValue are expected and won't crash
			// the driver:
			if (e instanceof ZWaveError) {
				let handled = false;
				let emitErrorEvent = false;
				switch (e.code) {
					// This CC or API is not implemented
					case ZWaveErrorCodes.CC_NotImplemented:
					case ZWaveErrorCodes.CC_NoAPI:
						handled = true;
						break;
					// A user tried to set an invalid value
					case ZWaveErrorCodes.Argument_Invalid:
						handled = true;
						emitErrorEvent = true;
						break;
				}
				if (emitErrorEvent) this.driver.emit("error", e.message);
				if (handled) return false;
			}
			throw e;
		}
	}

	public get endpointCountIsDynamic(): boolean | undefined {
		return this.getValue({
			commandClass: CommandClasses["Multi Channel"],
			property: "countIsDynamic",
		});
	}

	public get endpointsHaveIdenticalCapabilities(): boolean | undefined {
		return this.getValue({
			commandClass: CommandClasses["Multi Channel"],
			property: "identicalCapabilities",
		});
	}

	public get individualEndpointCount(): number | undefined {
		return this.getValue({
			commandClass: CommandClasses["Multi Channel"],
			property: "individualCount",
		});
	}

	public get aggregatedEndpointCount(): number | undefined {
		return this.getValue({
			commandClass: CommandClasses["Multi Channel"],
			property: "aggregatedCount",
		});
	}

	private getEndpointCCs(index: number): CommandClasses[] | undefined {
		return this.getValue(
			getEndpointCCsValueId(
				this.endpointsHaveIdenticalCapabilities ? 1 : index,
			),
		);
	}

	/** Returns the current endpoint count of this node */
	public getEndpointCount(): number {
		return (
			(this.individualEndpointCount || 0) +
			(this.aggregatedEndpointCount || 0)
		);
	}

	/** Whether the Multi Channel CC has been interviewed and all endpoint information is known */
	private get isMultiChannelInterviewComplete(): boolean {
		return !!this.getValue({
			commandClass: CommandClasses["Multi Channel"],
			endpoint: 0,
			property: "interviewComplete",
		});
	}

	/** Cache for this node's endpoint instances */
	private _endpointInstances = new Map<number, Endpoint>();
	/**
	 * Returns an endpoint of this node with the given index. 0 returns the node itself.
	 */
	public getEndpoint(index: 0): Endpoint;
	public getEndpoint(index: number): Endpoint | undefined;
	public getEndpoint(index: number): Endpoint | undefined {
		if (index < 0)
			throw new ZWaveError(
				"The endpoint index must be positive!",
				ZWaveErrorCodes.Argument_Invalid,
			);
		// Zero is the root endpoint - i.e. this node
		if (index === 0) return this;
		// Check if the requested endpoint exists on the physical node
		if (index > this.getEndpointCount()) return undefined;
		// Check if the Multi Channel CC interview for this node is completed,
		// because we don't have all the information before that
		if (!this.isMultiChannelInterviewComplete) {
			log.driver.print(
				`Node ${this.nodeId}, Endpoint ${index}: Trying to access endpoint instance before Multi Channel interview`,
				"error",
			);
			return undefined;
		}
		// Create an endpoint instance if it does not exist
		if (!this._endpointInstances.has(index)) {
			this._endpointInstances.set(
				index,
				new Endpoint(
					this.id,
					this.driver,
					index,
					this.getEndpointCCs(index),
				),
			);
		}
		return this._endpointInstances.get(index)!;
	}

	/** Returns a list of all endpoints of this node, including the root endpoint (index 0) */
	public getAllEndpoints(): Endpoint[] {
		const ret: Endpoint[] = [this];
		// Check if the Multi Channel CC interview for this node is completed,
		// because we don't have all the endpoint information before that
		if (this.isMultiChannelInterviewComplete) {
			for (let i = 1; i <= this.getEndpointCount(); i++) {
				// Iterating over the endpoint count ensures that we don't get undefined
				ret.push(this.getEndpoint(i)!);
			}
		}
		return ret;
	}

	/**
	 * This tells us which interview stage was last completed
	 */
	public interviewStage: InterviewStage = InterviewStage.None;

	private _interviewAttempts: number = 0;
	/** How many attempts to interview this node have already been made */
	public get interviewAttempts(): number {
		return this._interviewAttempts;
	}

	/** Utility function to check if this node is the controller */
	public isControllerNode(): boolean {
		return this.id === this.driver.controller.ownNodeId;
	}

	/**
	 * @internal
	 * Interviews this node. Returns true when it succeeded, false otherwise
	 */
	public async interview(): Promise<boolean> {
		if (this.interviewStage === InterviewStage.Complete) {
			log.controller.logNode(
				this.id,
				`skipping interview because it is already completed`,
			);
			return true;
		} else {
			log.controller.interviewStart(this);
		}

		// Remember that we tried to interview this node
		this._interviewAttempts++;

		// The interview is done in several stages. At each point, the interview process might be aborted
		// due to a stage failing. The reached stage is saved, so we can continue it later without
		// repeating stages unnecessarily

		if (this.interviewStage === InterviewStage.None) {
			// do a full interview starting with the protocol info
			log.controller.logNode(
				this.id,
				`new node, doing a full interview...`,
			);
			await this.queryProtocolInfo();
		}

		if (this.interviewStage === InterviewStage.ProtocolInfo) {
			await this.queryNodeInfo();
		}

		// // TODO:
		// // SecurityReport,			// [ ] Retrieve a list of Command Classes that require Security

		// The node is deemed ready when has been interviewed completely at least once
		if (this.interviewStage === InterviewStage.RestartFromCache) {
			// Mark the node as potentially ready. The first message will determine if it is
			this.nodeMayBeReady = true;
			// Sleeping nodes are assumed to be ready immediately. Otherwise the library would wait until 3 messages have timed out, which is weird.
			if (!this._isListening) this.emitReadyEventOnce();
		}

		// At this point the basic interview of new nodes is done. Start here when re-interviewing known nodes
		// to get updated information about command classes
		if (
			this.interviewStage === InterviewStage.RestartFromCache ||
			this.interviewStage === InterviewStage.NodeInfo
		) {
			// Only advance the interview if it was completed, otherwise abort
			if (await this.interviewCCs()) {
				await this.setInterviewStage(InterviewStage.CommandClasses);
			} else {
				return false;
			}
		}

		if (this.interviewStage === InterviewStage.CommandClasses) {
			// Load a config file for this node if it exists and overwrite the previously reported information
			await this.overwriteConfig();
		}

		if (this.interviewStage === InterviewStage.OverwriteConfig) {
			// Request a list of this node's neighbors
			await this.queryNeighbors();
		}

		await this.setInterviewStage(InterviewStage.Complete);

		this.nodeMayBeReady = true;
		this.emitReadyEventOnce();

		// Regularly query listening nodes for updated values
		this.scheduleManualValueRefreshesForListeningNodes();

		// Tell listeners that the interview is completed
		// The driver will then send this node to sleep
		this.emit("interview completed", this);
		return true;
	}

	/** Updates this node's interview stage and saves to cache when appropriate */
	private async setInterviewStage(
		completedStage: InterviewStage,
	): Promise<void> {
		this.interviewStage = completedStage;
		// Also save to the cache after certain stages
		switch (completedStage) {
			case InterviewStage.ProtocolInfo:
			case InterviewStage.NodeInfo:
			case InterviewStage.CommandClasses:
			case InterviewStage.Complete:
				await this.driver.saveNetworkToCache();
		}
		log.controller.interviewStage(this);
	}

	/** Step #1 of the node interview */
	protected async queryProtocolInfo(): Promise<void> {
		log.controller.logNode(this.id, {
			message: "querying protocol info...",
			direction: "outbound",
		});
		const resp = await this.driver.sendMessage<GetNodeProtocolInfoResponse>(
			new GetNodeProtocolInfoRequest(this.driver, { nodeId: this.id }),
		);
		this._deviceClass = resp.deviceClass;
		this._isListening = resp.isListening;
		this._isFrequentListening = resp.isFrequentListening;
		this._isRouting = resp.isRouting;
		this._maxBaudRate = resp.maxBaudRate;
		this._isSecure = resp.isSecure;
		this._version = resp.version;
		this._isBeaming = resp.isBeaming;

		let logMessage = "received response for protocol info:";
		if (this.deviceClass) {
			logMessage += `
basic device class:    ${BasicDeviceClasses[this.deviceClass.basic]} (${num2hex(
				this.deviceClass.basic,
			)})
generic device class:  ${this.deviceClass.generic.name} (${num2hex(
				this.deviceClass.generic.key,
			)})
specific device class: ${this.deviceClass.specific.name} (${num2hex(
				this.deviceClass.specific.key,
			)})`;
		}
		logMessage += `
is a listening device: ${this.isListening}
is frequent listening: ${this.isFrequentListening}
is a routing device:   ${this.isRouting}
is a secure device:    ${this.isSecure}
is a beaming device:   ${this.isBeaming}
is a listening device: ${this.isListening}
maximum baud rate:     ${this.maxBaudRate} kbps
version:               ${this.version}`;
		log.controller.logNode(this.id, {
			message: logMessage,
			direction: "inbound",
		});

		if (!this.isListening && !this.isFrequentListening) {
			// This is a "sleeping" device which must support the WakeUp CC.
			// We are requesting the supported CCs later, but those commands may need to go into the
			// wakeup queue. Thus we need to mark WakeUp as supported
			this.addCC(CommandClasses["Wake Up"], {
				isSupported: true,
			});
			// Assume the node is awake, after all we're communicating with it.
			this.setAwake(true);
		}

		await this.setInterviewStage(InterviewStage.ProtocolInfo);
	}

	/** Node interview: pings the node to see if it responds */
	protected async ping(): Promise<boolean> {
		if (this.isControllerNode()) {
			log.controller.logNode(this.id, "not pinging the controller");
		} else {
			log.controller.logNode(this.id, {
				message: "pinging the node...",
				direction: "outbound",
			});

			try {
				await this.commandClasses["No Operation"].send();
				log.controller.logNode(this.id, {
					message: "ping successful",
					direction: "inbound",
				});
			} catch (e) {
				log.controller.logNode(this.id, "ping failed: " + e.message);
				return false;
			}
		}
		return true;
	}

	/** Step #5 of the node interview */
	protected async queryNodeInfo(): Promise<void> {
		if (this.isControllerNode()) {
			log.controller.logNode(
				this.id,
				"not querying node info from the controller",
			);
		} else {
			log.controller.logNode(this.id, {
				message: "querying node info...",
				direction: "outbound",
			});
			const resp = await this.driver.sendMessage<
				RequestNodeInfoResponse | ApplicationUpdateRequest
			>(new RequestNodeInfoRequest(this.driver, { nodeId: this.id }));
			if (
				(resp instanceof RequestNodeInfoResponse && !resp.wasSent) ||
				resp instanceof ApplicationUpdateRequestNodeInfoRequestFailed
			) {
				log.controller.logNode(
					this.id,
					`querying the node info failed`,
					"error",
				);
			} else if (
				resp instanceof ApplicationUpdateRequestNodeInfoReceived
			) {
				const logLines: string[] = [
					"node info received",
					"supported CCs:",
				];
				for (const cc of resp.nodeInformation.supportedCCs) {
					const ccName = CommandClasses[cc];
					logLines.push(`· ${ccName ? ccName : num2hex(cc)}`);
				}
				logLines.push("controlled CCs:");
				for (const cc of resp.nodeInformation.controlledCCs) {
					const ccName = CommandClasses[cc];
					logLines.push(`· ${ccName ? ccName : num2hex(cc)}`);
				}
				log.controller.logNode(this.id, {
					message: logLines.join("\n"),
					direction: "inbound",
				});
				this.updateNodeInfo(resp.nodeInformation);
			}
		}
		await this.setInterviewStage(InterviewStage.NodeInfo);
	}

	/**
	 * Loads the device configuration for this node from a config file
	 */
	protected async loadDeviceConfig(): Promise<void> {
		// But the configuration definitions might change
		if (
			this.manufacturerId != undefined &&
			this.productType != undefined &&
			this.productId != undefined
		) {
			// Try to load the config file
			log.controller.logNode(this.id, "trying to load device config");
			this._deviceConfig = await lookupDevice(
				this.manufacturerId,
				this.productType,
				this.productId,
				this.firmwareVersion,
			);
			if (this._deviceConfig) {
				log.controller.logNode(this.id, "device config loaded");
			} else {
				log.controller.logNode(
					this.id,
					"no device config loaded",
					"warn",
				);
			}
		}
	}

	/** Step #? of the node interview */
	protected async interviewCCs(): Promise<boolean> {
		// We determine the correct interview order by topologically sorting a dependency graph
		let interviewGraph = this.buildCCInterviewGraph();
		let interviewOrder: CommandClasses[];
		try {
			interviewOrder = topologicalSort(interviewGraph);
		} catch (e) {
			// This interview cannot be done
			throw new ZWaveError(
				"The CC interview cannot be completed because there are circular dependencies between CCs!",
				ZWaveErrorCodes.CC_Invalid,
			);
		}

		// Now that we know the correct order, do the interview in sequence
		for (const cc of interviewOrder) {
			let instance: CommandClass;
			try {
				instance = this.createCCInstance(cc)!;
			} catch (e) {
				if (
					e instanceof ZWaveError &&
					e.code === ZWaveErrorCodes.CC_NotSupported
				) {
					// The CC is no longer supported. This can happen if the node tells us
					// something different in the Version interview than it did in its NIF
					continue;
				}
				// we want to pass all other errors through
				throw e;
			}

			try {
				await instance.interview(!instance.interviewComplete);
			} catch (e) {
				if (
					e instanceof ZWaveError &&
					(e.code === ZWaveErrorCodes.Controller_MessageDropped ||
						e.code === ZWaveErrorCodes.Controller_NodeTimeout)
				) {
					// We had a CAN or timeout during the interview
					// or the node is presumed dead. Abort the process
					return false;
				}
				// we want to pass all other errors through
				throw e;
			}

			try {
				if (cc === CommandClasses.Version) {
					// After the version CC interview, we have enough info to load the correct device config file
					await this.loadDeviceConfig();
				}
				await this.driver.saveNetworkToCache();
			} catch (e) {
				log.controller.print(
					`${getEnumMemberName(
						CommandClasses,
						cc,
					)}: Error after interview:\n${e.message}`,
					"error",
				);
			}
		}

		// Now query ALL endpoints
		for (
			let endpointIndex = 1;
			endpointIndex <= this.getEndpointCount();
			endpointIndex++
		) {
			const endpoint = this.getEndpoint(endpointIndex);
			if (!endpoint) continue;

			interviewGraph = endpoint.buildCCInterviewGraph();
			try {
				interviewOrder = topologicalSort(interviewGraph);
			} catch (e) {
				// This interview cannot be done
				throw new ZWaveError(
					"The CC interview cannot be completed because there are circular dependencies between CCs!",
					ZWaveErrorCodes.CC_Invalid,
				);
			}

			// Now that we know the correct order, do the interview in sequence
			for (const cc of interviewOrder) {
				let instance: CommandClass;
				try {
					instance = endpoint.createCCInstance(cc)!;
				} catch (e) {
					if (
						e instanceof ZWaveError &&
						e.code === ZWaveErrorCodes.CC_NotSupported
					) {
						// The CC is no longer supported. This can happen if the node tells us
						// something different in the Version interview than it did in its NIF
						continue;
					}
					// we want to pass all other errors through
					throw e;
				}

				try {
					await instance.interview(!instance.interviewComplete);
				} catch (e) {
					if (
						e instanceof ZWaveError &&
						(e.code === ZWaveErrorCodes.Controller_MessageDropped ||
							e.code === ZWaveErrorCodes.Controller_NodeTimeout)
					) {
						// We had a CAN or timeout during the interview
						// or the node is presumed dead. Abort the process
						return false;
					}
					// we want to pass all other errors through
					throw e;
				}

				try {
					await this.driver.saveNetworkToCache();
				} catch (e) {
					log.controller.print(
						`${getEnumMemberName(
							CommandClasses,
							cc,
						)}: Error after interview:\n${e.message}`,
						"error",
					);
				}
			}
		}

		// If a node or endpoint supports any actuator CC, don't offer the Basic CC
		for (const endpoint of this.getAllEndpoints()) {
			endpoint.hideBasicCCInFavorOfActuatorCCs();
		}

		// TODO: Overwrite the reported config with configuration files (like OZW does)

		return true;
	}

	/**
	 * @internal
	 * Handles the receipt of a NIF / NodeUpdatePayload
	 */
	public updateNodeInfo(nodeInfo: NodeUpdatePayload): void {
		if (!this.nodeInfoReceived) {
			for (const cc of nodeInfo.supportedCCs)
				this.addCC(cc, { isSupported: true });
			for (const cc of nodeInfo.controlledCCs)
				this.addCC(cc, { isControlled: true });
			this.nodeInfoReceived = true;
		}

		// As the NIF is sent on wakeup, treat this as a sign that the node is awake
		if (!this.isAwake()) this.setAwake(true);

		// SDS14223 Unless unsolicited <XYZ> Report Commands are received,
		// a controlling node MUST probe the current values when the
		// supporting node issues a Wake Up Notification Command for sleeping nodes.

		// This is not the handler for wakeup notifications, but some legacy devices send this
		// message whenever there's an update
		if (this.requiresManualValueRefresh()) {
			log.controller.logNode(this.nodeId, {
				message: `Node does not send unsolicited updates, refreshing actuator and sensor values...`,
			});
			this.refreshValues();
		}
	}

	/** Returns whether a manual refresh of non-static values is likely necessary for this node */
	public requiresManualValueRefresh(): boolean {
		// If there was no lifeline configured, we assume that the controller
		// does not receive unsolicited updates from the node
		return (
			this.interviewStage === InterviewStage.Complete &&
			!this.supportsCC(CommandClasses["Z-Wave Plus Info"]) &&
			!this.valueDB.getValue(getHasLifelineValueId())
		);
	}

	/**
	 * Schedules the regular refreshes of some CC values
	 */
	private scheduleManualValueRefreshesForListeningNodes(): void {
		// Only schedule this for listening nodes. Sleeping nodes are queried on wakeup
		if (this.supportsCC(CommandClasses["Wake Up"])) return;
		// Only schedule this if we don't expect any unsolicited updates
		if (!this.requiresManualValueRefresh()) return;

		// TODO: The timespan definitions should be on the CCs themselves (probably as decorators)
		this.scheduleManualValueRefresh(
			CommandClasses.Battery,
			// The specs say once per month, but that's a bit too unfrequent IMO
			// Also the maximum that setInterval supports is ~24.85 days
			timespan.days(7),
		);
		this.scheduleManualValueRefresh(
			CommandClasses.Meter,
			timespan.hours(6),
		);
		this.scheduleManualValueRefresh(
			CommandClasses["Multilevel Sensor"],
			timespan.hours(6),
		);
	}

	private manualRefreshTimers = new Map<CommandClasses, NodeJS.Timeout>();
	/**
	 * Is used to schedule a manual value refresh for nodes that don't send unsolicited commands
	 */
	private scheduleManualValueRefresh(
		cc: CommandClasses,
		timeout: number,
	): void {
		// // Avoid triggering the refresh multiple times
		// this.cancelManualValueRefresh(cc);
		this.manualRefreshTimers.set(
			cc,
			setInterval(() => {
				this.refreshCCValues(cc);
			}, timeout).unref(),
		);
	}

	private cancelManualValueRefresh(cc: CommandClasses): void {
		if (this.manualRefreshTimers.has(cc)) {
			const timeout = this.manualRefreshTimers.get(cc)!;
			clearTimeout(timeout);
			this.manualRefreshTimers.delete(cc);
		}
	}

	/**
	 * Refreshes all non-static values of a single CC from this node.
	 * WARNING: It is not recommended to await this method!
	 */
	private async refreshCCValues(cc: CommandClasses): Promise<void> {
		for (const endpoint of this.getAllEndpoints()) {
			const instance = endpoint.createCCInstanceUnsafe(cc);
			if (instance) {
				// Don't do a complete interview, only dynamic values
				try {
					await instance.interview(false);
				} catch (e) {
					log.controller.logNode(
						this.id,
						`failed to refresh values for ${getEnumMemberName(
							CommandClasses,
							cc,
						)}, endpoint ${endpoint.index}: ${e.message}`,
						"error",
					);
				}
			}
		}
	}

	/**
	 * Refreshes all non-static values from this node.
	 * WARNING: It is not recommended to await this method!
	 */
	private async refreshValues(): Promise<void> {
		for (const endpoint of this.getAllEndpoints()) {
			for (const cc of endpoint.getSupportedCCInstances()) {
				// Only query actuator and sensor CCs
				if (
					!actuatorCCs.includes(cc.ccId) &&
					!sensorCCs.includes(cc.ccId)
				) {
					continue;
				}
				// Don't do a complete interview, only dynamic values
				try {
					await cc.interview(false);
				} catch (e) {
					log.controller.logNode(
						this.id,
						`failed to refresh values for ${getEnumMemberName(
							CommandClasses,
							cc.ccId,
						)}, endpoint ${endpoint.index}: ${e.message}`,
						"error",
					);
				}
			}
		}
	}

	/** Overwrites the reported configuration with information from a config file */
	protected async overwriteConfig(): Promise<void> {
		if (this.isControllerNode()) {
			// The device config was not loaded prior to this step because the Version CC is not interviewed.
			// Therefore do it here.
			await this.loadDeviceConfig();
		}

		if (this.deviceConfig) {
			// TODO: Override stuff
		}
		await this.setInterviewStage(InterviewStage.OverwriteConfig);
	}

	/** @internal */
	public async queryNeighborsInternal(): Promise<void> {
		log.controller.logNode(this.id, {
			message: "requesting node neighbors...",
			direction: "outbound",
		});
		try {
			const resp = await this.driver.sendMessage<GetRoutingInfoResponse>(
				new GetRoutingInfoRequest(this.driver, {
					nodeId: this.id,
					removeBadLinks: false,
					removeNonRepeaters: false,
				}),
			);
			this._neighbors = resp.nodeIds;
			log.controller.logNode(this.id, {
				message: `  node neighbors received: ${this._neighbors.join(
					", ",
				)}`,
				direction: "inbound",
			});
		} catch (e) {
			log.controller.logNode(
				this.id,
				`  requesting the node neighbors failed: ${e.message}`,
				"error",
			);
			throw e;
		}
	}

	/** Queries a node for its neighbor nodes during the node interview */
	protected async queryNeighbors(): Promise<void> {
		await this.queryNeighborsInternal();
		await this.setInterviewStage(InterviewStage.Neighbors);
	}

	/**
	 * @internal
	 * Handles a CommandClass that was received from this node
	 */
	public async handleCommand(command: CommandClass): Promise<void> {
		// If the node sent us an unsolicited update, our initial assumption
		// was wrong. Stop querying it regularly for updates
		this.cancelManualValueRefresh(command.ccId);

		if (command instanceof BasicCC) {
			return this.handleBasicCommand(command);
		} else if (command instanceof CentralSceneCCNotification) {
			return this.handleCentralSceneNotification(command);
		} else if (command instanceof WakeUpCCWakeUpNotification) {
			return this.handleWakeUpNotification();
		} else if (command instanceof NotificationCCReport) {
			return this.handleNotificationReport(command);
		} else if (command instanceof SceneActivationCCSet) {
			return this.handleSceneActivationSet(command);
		} else if (command instanceof ClockCCReport) {
			return this.handleClockReport(command);
		}

		// Ignore all commands that don't need to be handled
		if (command.constructor.name.endsWith("Report")) {
			// Reports are either a response to a Get command or
			// automatically store their values in the Value DB.
			// No need to manually handle them
			return;
		}

		log.controller.logNode(this.id, {
			message: `TODO: no handler for application command`,
			direction: "inbound",
		});
	}

	/** Stores information about a currently held down key */
	private centralSceneKeyHeldDownContext:
		| {
				timeout: NodeJS.Timeout;
				sceneNumber: number;
		  }
		| undefined;
	private lastCentralSceneNotificationSequenceNumber: number | undefined;

	/** Handles the receipt of a Central Scene notifification */
	private async handleCentralSceneNotification(
		command: CentralSceneCCNotification,
	): Promise<void> {
		// Did we already receive this command?
		if (
			command.sequenceNumber ===
			this.lastCentralSceneNotificationSequenceNumber
		) {
			return;
		} else {
			this.lastCentralSceneNotificationSequenceNumber =
				command.sequenceNumber;
		}
		/*
		If the Slow Refresh field is false:
		- A new Key Held Down notification MUST be sent every 200ms until the key is released.
		- The Sequence Number field MUST be updated at each notification transmission.
		- If not receiving a new Key Held Down notification within 400ms, a controlling node SHOULD use an adaptive timeout approach as described in 4.17.1:
		A controller SHOULD apply an adaptive approach based on the reception of the Key Released Notification. 
		Initially, the controller SHOULD time out if not receiving any Key Held Down Notification refresh after 
		400ms and consider this to be a Key Up Notification. If, however, the controller subsequently receives a 
		Key Released Notification, the controller SHOULD consider the sending node to be operating with the Slow 
		Refresh capability enabled.

		If the Slow Refresh field is true:
		- A new Key Held Down notification MUST be sent every 55 seconds until the key is released.
		- The Sequence Number field MUST be updated at each notification refresh.
		- If not receiving a new Key Held Down notification within 60 seconds after the most recent Key Held Down 
		notification, a receiving node MUST respond as if it received a Key Release notification.
		*/

		const setSceneValue = (
			sceneNumber: number,
			key: CentralSceneKeys,
		): void => {
			const valueId = getSceneValueId(sceneNumber);
			this.valueDB.setValue(valueId, key);
		};

		const forceKeyUp = (): void => {
			// force key up event
			setSceneValue(
				this.centralSceneKeyHeldDownContext!.sceneNumber,
				CentralSceneKeys.KeyReleased,
			);
			// clear old timer
			clearTimeout(this.centralSceneKeyHeldDownContext!.timeout);
			// clear the key down context
			this.centralSceneKeyHeldDownContext = undefined;
		};

		if (
			this.centralSceneKeyHeldDownContext &&
			this.centralSceneKeyHeldDownContext.sceneNumber !==
				command.sceneNumber
		) {
			// The user pressed another button, force release
			forceKeyUp();
		}

		if (command.keyAttribute === CentralSceneKeys.KeyHeldDown) {
			// Set or refresh timer to force a release of the key
			if (this.centralSceneKeyHeldDownContext) {
				clearTimeout(this.centralSceneKeyHeldDownContext.timeout);
			}
			this.centralSceneKeyHeldDownContext = {
				sceneNumber: command.sceneNumber,
				// Unref'ing long running timers allows the process to exit mid-timeout
				timeout: setTimeout(
					forceKeyUp,
					command.slowRefresh ? 60000 : 400,
				).unref(),
			};
		} else if (command.keyAttribute === CentralSceneKeys.KeyReleased) {
			// Stop the release timer
			if (this.centralSceneKeyHeldDownContext) {
				clearTimeout(this.centralSceneKeyHeldDownContext.timeout);
				this.centralSceneKeyHeldDownContext = undefined;
			}
		}

		setSceneValue(command.sceneNumber, command.keyAttribute);
		log.controller.logNode(this.id, {
			message: `received CentralScene notification ${stringify(command)}`,
			direction: "inbound",
		});
	}

	/** The timestamp of the last received wakeup notification */
	private lastWakeUp: number | undefined;

	/** Handles the receipt of a Wake Up notification */
	private handleWakeUpNotification(): void {
		log.controller.logNode(this.id, {
			message: `received wakeup notification`,
			direction: "inbound",
		});
		this.setAwake(true);

		// From the specs:
		// A controlling node SHOULD read the Wake Up Interval of a supporting node when the delays between
		// Wake Up periods are larger than what was last set at the supporting node.
		const now = Date.now();
		if (this.lastWakeUp) {
			// we've already measured the wake up interval, so we can check whether a refresh is necessary
			const wakeUpInterval =
				this.getValue<number>(getWakeUpIntervalValueId()) ?? 0;
			// The wakeup interval is specified in seconds. Also give 5s tolerance to avoid
			// unnecessary queries since there might be some delay
			if ((now - this.lastWakeUp) / 1000 > wakeUpInterval + 5) {
				this.commandClasses["Wake Up"].getInterval().catch(() => {
					// Don't throw if there's an error
				});
			}
		}
		this.lastWakeUp = now;
	}

	/** Handles the receipt of a BasicCC Set or Report */
	private async handleBasicCommand(command: BasicCC): Promise<void> {
		// Retrieve the endpoint the command is coming from
		const sourceEndpoint =
			this.getEndpoint(command.endpointIndex ?? 0) ?? this;

		// Depending on the generic device class, we may need to map the basic command to other CCs
		let mappedTargetCC: CommandClass | undefined;
		switch (this.deviceClass?.generic.key) {
			case GenericDeviceClasses["Binary Sensor"]:
				mappedTargetCC = sourceEndpoint.createCCInstanceUnsafe(
					CommandClasses["Binary Sensor"],
				);
				break;
			// TODO: Which sensor type to use here?
			// case GenericDeviceClasses["Multilevel Sensor"]:
			// 	mappedTargetCC = this.createCCInstanceUnsafe(
			// 		CommandClasses["Multilevel Sensor"],
			// 	);
			// 	break;
			case GenericDeviceClasses["Binary Switch"]:
				mappedTargetCC = sourceEndpoint.createCCInstanceUnsafe(
					CommandClasses["Binary Switch"],
				);
				break;
			case GenericDeviceClasses["Multilevel Switch"]:
				mappedTargetCC = sourceEndpoint.createCCInstanceUnsafe(
					CommandClasses["Multilevel Switch"],
				);
				break;
		}

		if (command instanceof BasicCCReport) {
			// Try to set the mapped value on the target CC
			const didSetMappedValue =
				typeof command.currentValue === "number" &&
				mappedTargetCC?.setMappedBasicValue(command.currentValue);

			// Otherwise fall back to setting it ourselves
			if (!didSetMappedValue) {
				// Store the value in the value DB now
				command.persistValues();

				// Since the node sent us a Basic report, we are sure that it is at least supported
				// If this is the only supported actuator CC, add it to the support list,
				// so the information lands in the network cache
				if (!actuatorCCs.some((cc) => sourceEndpoint.supportsCC(cc))) {
					sourceEndpoint.addCC(CommandClasses.Basic, {
						isControlled: true,
					});
				}
			}
		} else if (command instanceof BasicCCSet) {
			// Some devices send their current state using `BasicCCSet`s to their associations
			// instead of using reports. We still interpret them like reports
			// TODO: find out if that breaks other devices
			log.controller.logNode(this.id, {
				message: "treating BasicCC Set as a report",
			});

			// Try to set the mapped value on the target CC
			const didSetMappedValue = mappedTargetCC?.setMappedBasicValue(
				command.targetValue,
			);

			// Otherwise fall back to setting it ourselves
			if (!didSetMappedValue) {
				// Sets cannot store their value automatically, so store the values manually
				this._valueDB.setValue(
					{
						commandClass: CommandClasses.Basic,
						endpoint: command.endpointIndex,
						property: "currentValue",
					},
					command.targetValue,
				);
				// Since the node sent us a Basic command, we are sure that it is at least controlled
				// Add it to the support list, so the information lands in the network cache
				if (!sourceEndpoint.controlsCC(CommandClasses.Basic)) {
					sourceEndpoint.addCC(CommandClasses.Basic, {
						isControlled: true,
					});
				}
			}
		}
	}

	/**
	 * Allows automatically resetting notification values to idle if the node does not do it itself
	 */
	private notificationIdleTimeouts = new Map<string, NodeJS.Timeout>();
	/** Schedules a notification value to be reset */
	private scheduleNotificationIdleReset(
		valueId: ValueID,
		handler: () => void,
	): void {
		this.clearNotificationIdleReset(valueId);
		const key = valueIdToString(valueId);
		this.notificationIdleTimeouts.set(
			key,
			// Unref'ing long running timeouts allows to quit the application before the timeout elapses
			setTimeout(handler, 5 * 3600 * 1000 /* 5 minutes */).unref(),
		);
	}

	/** Removes a scheduled notification reset */
	private clearNotificationIdleReset(valueId: ValueID): void {
		const key = valueIdToString(valueId);
		if (this.notificationIdleTimeouts.has(key)) {
			clearTimeout(this.notificationIdleTimeouts.get(key)!);
			this.notificationIdleTimeouts.delete(key);
		}
	}

	/**
	 * Handles the receipt of a Notification Report
	 */
	private handleNotificationReport(command: NotificationCCReport): void {
		if (command.notificationType == undefined) {
			log.controller.logNode(this.id, {
				message: `received unsupported notification ${stringify(
					command,
				)}`,
				direction: "inbound",
			});
			return;
		}

		// Look up the received notification in the config
		const notificationConfig = lookupNotification(command.notificationType);

		if (notificationConfig) {
			// This is a known notification (status or event)
			const property = notificationConfig.name;

			/** Returns a single notification state to idle */
			const setStateIdle = (prevValue: number): void => {
				const valueConfig = notificationConfig.lookupValue(prevValue);
				// Only known variables may be reset to idle
				if (!valueConfig || valueConfig.type !== "state") return;
				// Some properties may not be reset to idle
				if (!valueConfig.idle) return;

				const propertyKey = valueConfig.variableName;
				const valueId: ValueID = {
					commandClass: command.ccId,
					endpoint: command.endpointIndex,
					property,
					propertyKey,
				};
				// Since the node has reset the notification itself, we don't need the idle reset
				this.clearNotificationIdleReset(valueId);
				this.valueDB.setValue(valueId, 0 /* idle */);
			};

			const value = command.notificationEvent!;
			if (value === 0) {
				// Generic idle notification, this contains a value to be reset
				if (
					Buffer.isBuffer(command.eventParameters) &&
					command.eventParameters.length
				) {
					// The target value is the first byte of the event parameters
					setStateIdle(command.eventParameters[0]);
				} else {
					// Reset all values to idle
					const nonIdleValues = this.valueDB
						.getValues(CommandClasses.Notification)
						.filter(
							(v) =>
								(v.endpoint || 0) === command.endpointIndex &&
								v.property === property &&
								typeof v.value === "number" &&
								v.value !== 0,
						);
					for (const v of nonIdleValues) {
						setStateIdle(v.value as number);
					}
				}
				return;
			}

			let propertyKey: string;
			// Find out which property we need to update
			const valueConfig = notificationConfig.lookupValue(value);

			let allowIdleReset: boolean;
			if (!valueConfig) {
				// This is an unknown value, collect it in an unknown bucket
				propertyKey = "unknown";
				// We don't know what this notification refers to, so we don't force a reset
				allowIdleReset = false;
			} else if (valueConfig.type === "state") {
				propertyKey = valueConfig.variableName;
				allowIdleReset = valueConfig.idle;
			} else {
				this.emit(
					"notification",
					this,
					valueConfig.label,
					command.eventParameters,
				);
				return;
			}
			// Now that we've gathered all we need to know, update the value in our DB
			const valueId: ValueID = {
				commandClass: command.ccId,
				endpoint: command.endpointIndex,
				property,
				propertyKey,
			};
			this.valueDB.setValue(valueId, value);
			// Nodes before V8 don't necessarily reset the notification to idle
			// Set a fallback timer in case the node does not reset it.
			if (
				allowIdleReset &&
				this.driver.getSafeCCVersionForNode(
					CommandClasses.Notification,
					this.id,
				) <= 7
			) {
				this.scheduleNotificationIdleReset(valueId, () =>
					setStateIdle(value),
				);
			}
		} else {
			// This is an unknown notification
			const property = `UNKNOWN_${num2hex(command.notificationType)}`;
			const valueId: ValueID = {
				commandClass: command.ccId,
				endpoint: command.endpointIndex,
				property,
			};
			this.valueDB.setValue(valueId, command.notificationEvent);
			// We don't know what this notification refers to, so we don't force a reset
		}
	}

	private sceneActivationResetTimeout: NodeJS.Timeout | undefined;
	/** Handles the receipt of a SceneActivation Set and the automatic reset of the value */
	private handleSceneActivationSet(command: SceneActivationCCSet): void {
		if (this.sceneActivationResetTimeout) {
			clearTimeout(this.sceneActivationResetTimeout);
		}
		// Schedule a reset of the CC values
		this.sceneActivationResetTimeout = setTimeout(() => {
			this.sceneActivationResetTimeout = undefined;
			// Reset scene and duration to undefined
			this.valueDB.setValue(
				getSceneIdValueID(command.endpointIndex),
				undefined,
			);
			this.valueDB.setValue(
				getDimmingDurationValueID(command.endpointIndex),
				undefined,
			);
		}, command.dimmingDuration?.toMilliseconds() ?? 0).unref();
		// Unref'ing long running timeouts allows to quit the application before the timeout elapses
	}

	private handleClockReport(command: ClockCCReport): void {
		// A Z-Wave Plus node SHOULD issue a Clock Report Command via the Lifeline Association Group if they
		// suspect to have inaccurate time and/or weekdays (e.g. after battery removal).
		// A controlling node SHOULD compare the received time and weekday with its current time and set the
		// time again at the supporting node if a deviation is observed (e.g. different weekday or more than a
		// minute difference)
		const now = new Date();
		// local time
		const hours = now.getHours();
		let minutes = now.getMinutes();
		// A sending node knowing the current time with seconds precision SHOULD round its
		// current time to the nearest minute when sending this command.
		if (now.getSeconds() >= 30) {
			minutes = (minutes + 1) % 60;
		}
		// Sunday is 0 in JS, but 7 in Z-Wave
		let weekday = now.getDay();
		if (weekday === 0) weekday = 7;

		if (
			command.weekday !== weekday ||
			command.hour !== hours ||
			command.minute !== minutes
		) {
			const endpoint = command.getEndpoint();
			if (!endpoint) return;

			log.controller.logNode(
				this.nodeId,
				`detected a deviation of the node's clock, updating it...`,
			);
			endpoint.commandClasses.Clock.set(hours, minutes, weekday).catch(
				() => {
					// Don't throw when the update fails
				},
			);
		}
	}

	/**
	 * @internal
	 * Serializes this node in order to store static data in a cache
	 */
	public serialize(): JSONObject {
		const ret = {
			id: this.id,
			interviewStage:
				this.interviewStage >= InterviewStage.RestartFromCache
					? InterviewStage[InterviewStage.Complete]
					: InterviewStage[this.interviewStage],
			deviceClass: this.deviceClass && {
				basic: this.deviceClass.basic,
				generic: this.deviceClass.generic.key,
				specific: this.deviceClass.specific.key,
			},
			isListening: this.isListening,
			isFrequentListening: this.isFrequentListening,
			isRouting: this.isRouting,
			maxBaudRate: this.maxBaudRate,
			isSecure: this.isSecure,
			isBeaming: this.isBeaming,
			version: this.version,
			commandClasses: {} as JSONObject,
		};
		// Sort the CCs by their key before writing to the object
		const sortedCCs = [
			...this.implementedCommandClasses.keys(),
		].sort((a, b) => Math.sign(a - b));
		for (const cc of sortedCCs) {
			const serializedCC = {
				name: CommandClasses[cc],
				endpoints: {} as JSONObject,
			} as JSONObject;
			// We store the support and version information in this location rather than in the version CC
			// Therefore request the information from all endpoints
			for (const endpoint of this.getAllEndpoints()) {
				if (endpoint.implementedCommandClasses.has(cc)) {
					serializedCC.endpoints[
						endpoint.index
					] = endpoint.implementedCommandClasses.get(cc);
				}
			}
			// If the CC is implemented and has values or value metadata,
			// store them
			const ccInstance = this.createCCInstanceUnsafe(cc);
			if (ccInstance) {
				// Store values if there ara any
				const ccValues = ccInstance.serializeValuesForCache();
				if (ccValues.length > 0) serializedCC.values = ccValues;
				const ccMetadata = ccInstance.serializeMetadataForCache();
				if (ccMetadata.length > 0) serializedCC.metadata = ccMetadata;
			}
			ret.commandClasses[num2hex(cc)] = serializedCC;
		}
		return ret;
	}

	/**
	 * @internal
	 * Deserializes the information of this node from a cache.
	 */
	public async deserialize(obj: any): Promise<void> {
		if (obj.interviewStage in InterviewStage) {
			this.interviewStage =
				typeof obj.interviewStage === "number"
					? obj.interviewStage
					: InterviewStage[obj.interviewStage];
		}
		if (isObject(obj.deviceClass)) {
			const { basic, generic, specific } = obj.deviceClass;
			if (
				typeof basic === "number" &&
				typeof generic === "number" &&
				typeof specific === "number"
			) {
				const genericDC = GenericDeviceClass.get(generic);
				this._deviceClass = new DeviceClass(
					basic,
					genericDC,
					SpecificDeviceClass.get(genericDC.key, specific),
				);
			}
		}

		// Parse single properties
		const tryParse = (
			key: Extract<keyof ZWaveNode, string>,
			type: "boolean" | "number" | "string",
		): void => {
			if (typeof obj[key] === type)
				this[`_${key}` as keyof this] = obj[key];
		};
		tryParse("isListening", "boolean");
		tryParse("isFrequentListening", "boolean");
		tryParse("isRouting", "boolean");
		tryParse("maxBaudRate", "number");
		tryParse("isSecure", "boolean");
		tryParse("isBeaming", "boolean");
		tryParse("version", "number");

		function enforceType(
			val: any,
			type: "boolean" | "number" | "string",
		): any {
			return typeof val === type ? val : undefined;
		}

		// We need to cache the endpoint CC support until all CCs have been deserialized
		const endpointCCSupport = new Map<
			number,
			Map<number, Partial<CommandClassInfo>>
		>();

		// Parse CommandClasses
		if (isObject(obj.commandClasses)) {
			const ccDict = obj.commandClasses;
			for (const ccHex of Object.keys(ccDict)) {
				// First make sure this key describes a valid CC
				if (!/^0x[0-9a-fA-F]+$/.test(ccHex)) continue;
				const ccNum = parseInt(ccHex);
				if (!(ccNum in CommandClasses)) continue;

				// Parse the information we have
				const {
					values,
					metadata,
					// Starting with v2.4.2, the CC versions are stored in the endpoints object
					endpoints,
					// These are for compatibility with older versions
					isSupported,
					isControlled,
					version,
				} = ccDict[ccHex];
				if (isObject(endpoints)) {
					// New cache file with a dictionary of CC support information
					const support = new Map<
						number,
						Partial<CommandClassInfo>
					>();
					for (const endpointIndex of Object.keys(endpoints)) {
						// First make sure this key is a number
						if (!/^\d+$/.test(endpointIndex)) continue;
						const numEndpointIndex = parseInt(endpointIndex, 10);

						// Verify the info object
						const info = (endpoints as any)[
							endpointIndex
						] as CommandClassInfo;
						info.isSupported = enforceType(
							info.isSupported,
							"boolean",
						);
						info.isControlled = enforceType(
							info.isControlled,
							"boolean",
						);
						info.version = enforceType(info.version, "number");

						// Update the root endpoint immediately, save non-root endpoint information for later
						if (numEndpointIndex === 0) {
							this.addCC(ccNum, info);
						} else {
							support.set(numEndpointIndex, info);
						}
					}
					endpointCCSupport.set(ccNum, support);
				} else {
					// Legacy cache with single properties for the root endpoint
					this.addCC(ccNum, {
						isSupported: enforceType(isSupported, "boolean"),
						isControlled: enforceType(isControlled, "boolean"),
						version: enforceType(version, "number"),
					});
				}
				// Metadata must be deserialized before values since that may be necessary to correctly translate value IDs
				if (isArray(metadata) && metadata.length > 0) {
					// If any exist, deserialize the metadata aswell
					const ccInstance = this.createCCInstanceUnsafe(ccNum);
					if (ccInstance) {
						// In v2.0.0, propertyName was changed to property. The network caches might still reference the old property names
						for (const m of metadata) {
							if ("propertyName" in m) {
								m.property = m.propertyName;
								delete m.propertyName;
							}
						}
						try {
							ccInstance.deserializeMetadataFromCache(
								metadata as CacheMetadata[],
							);
						} catch (e) {
							log.controller.logNode(this.id, {
								message: `Error during deserialization of CC value metadata from cache:\n${e}`,
								level: "error",
							});
						}
					}
				}
				if (isArray(values) && values.length > 0) {
					// If any exist, deserialize the values aswell
					const ccInstance = this.createCCInstanceUnsafe(ccNum);
					if (ccInstance) {
						// In v2.0.0, propertyName was changed to property. The network caches might still reference the old property names
						for (const v of values) {
							if ("propertyName" in v) {
								v.property = v.propertyName;
								delete v.propertyName;
							}
						}
						try {
							ccInstance.deserializeValuesFromCache(
								values as CacheValue[],
							);
						} catch (e) {
							log.controller.logNode(this.id, {
								message: `Error during deserialization of CC values from cache:\n${e}`,
								level: "error",
							});
						}
					}
				}
			}
		}

		// Now restore the CC versions for each non-root endpoint
		for (const [cc, support] of endpointCCSupport) {
			for (const [endpointIndex, info] of support) {
				const endpoint = this.getEndpoint(endpointIndex);
				if (!endpoint) continue;
				endpoint.addCC(cc, info);
			}
		}

		// And restore the device config
		await this.loadDeviceConfig();
	}

	/**
	 * @internal
	 * Changes the assumed sleep state of the node
	 * @param awake Whether the node should be assumed awake
	 */
	public setAwake(awake: boolean): void {
		if (!this.supportsCC(CommandClasses["Wake Up"])) return;
		WakeUpCC.setAwake(this, awake);
	}

	/** Returns whether the node is currently assumed awake */
	public isAwake(): boolean {
		const isAsleep =
			this.supportsCC(CommandClasses["Wake Up"]) &&
			!WakeUpCC.isAwake(this);
		return !isAsleep;
	}

	/**
	 * Whether the node should be kept awake when there are no pending messages.
	 */
	public keepAwake: boolean = false;

	private isSendingNoMoreInformation: boolean = false;
	/**
	 * @internal
	 * Sends the node a WakeUpCCNoMoreInformation so it can go back to sleep
	 */
	public async sendNoMoreInformation(): Promise<boolean> {
		// Don't send the node back to sleep if it should be kept awake
		if (this.keepAwake) return false;

		// Avoid calling this method more than once
		if (this.isSendingNoMoreInformation) return false;
		this.isSendingNoMoreInformation = true;

		let msgSent = false;
		if (this.isAwake() && this.interviewStage === InterviewStage.Complete) {
			log.controller.logNode(this.id, {
				message: "Sending node back to sleep...",
				direction: "outbound",
			});
			await this.commandClasses["Wake Up"].sendNoMoreInformation();
			this.setAwake(false);
			log.controller.logNode(this.id, "  Node asleep");

			msgSent = true;
		}

		this.isSendingNoMoreInformation = false;
		return msgSent;
	}
}
=======
import { isArray, isObject } from "alcalzone-shared/typeguards";
import { EventEmitter } from "events";
import type { CCAPI } from "../commandclass/API";
import { getHasLifelineValueId } from "../commandclass/AssociationCC";
import { BasicCC, BasicCCReport, BasicCCSet } from "../commandclass/BasicCC";
import {
	CentralSceneCCNotification,
	CentralSceneKeys,
	getSceneValueId,
} from "../commandclass/CentralSceneCC";
import { ClockCCReport } from "../commandclass/ClockCC";
import {
	CommandClass,
	CommandClassInfo,
	getCCValueMetadata,
} from "../commandclass/CommandClass";
import {
	actuatorCCs,
	applicationCCs,
	CommandClasses,
	getCCName,
	sensorCCs,
} from "../commandclass/CommandClasses";
import {
	getManufacturerIdValueId,
	getProductIdValueId,
	getProductTypeValueId,
} from "../commandclass/ManufacturerSpecificCC";
import { getEndpointCCsValueId } from "../commandclass/MultiChannelCC";
import { NotificationCCReport } from "../commandclass/NotificationCC";
import {
	getDimmingDurationValueID,
	getSceneIdValueID,
	SceneActivationCCSet,
} from "../commandclass/SceneActivationCC";
import { getFirmwareVersionsValueId } from "../commandclass/VersionCC";
import {
	getWakeUpIntervalValueId,
	WakeUpCC,
	WakeUpCCWakeUpNotification,
} from "../commandclass/WakeUpCC";
import { DeviceConfig, lookupDevice } from "../config/Devices";
import { lookupNotification } from "../config/Notifications";
import {
	ApplicationUpdateRequest,
	ApplicationUpdateRequestNodeInfoReceived,
	ApplicationUpdateRequestNodeInfoRequestFailed,
} from "../controller/ApplicationUpdateRequest";
import {
	Baudrate,
	GetNodeProtocolInfoRequest,
	GetNodeProtocolInfoResponse,
} from "../controller/GetNodeProtocolInfoMessages";
import {
	GetRoutingInfoRequest,
	GetRoutingInfoResponse,
} from "../controller/GetRoutingInfoMessages";
import type { Driver } from "../driver/Driver";
import { ZWaveError, ZWaveErrorCodes } from "../error/ZWaveError";
import log from "../log";
import { timespan } from "../util/date";
import { topologicalSort } from "../util/graph";
import { getEnumMemberName, JSONObject, Mixin } from "../util/misc";
import { num2hex, stringify } from "../util/strings";
import type { CacheMetadata, CacheValue } from "../values/Cache";
import type { ValueMetadata } from "../values/Metadata";
import {
	BasicDeviceClasses,
	DeviceClass,
	GenericDeviceClass,
	GenericDeviceClasses,
	SpecificDeviceClass,
} from "./DeviceClass";
import { Endpoint } from "./Endpoint";
import type { NodeUpdatePayload } from "./NodeInfo";
import {
	RequestNodeInfoRequest,
	RequestNodeInfoResponse,
} from "./RequestNodeInfoMessages";
import { InterviewStage, NodeStatus } from "./Types";
import type {
	TranslatedValueID,
	ZWaveNodeEventCallbacks,
	ZWaveNodeEvents,
	ZWaveNodeValueEventCallbacks,
} from "./Types";
import {
	MetadataUpdatedArgs,
	ValueDB,
	ValueID,
	valueIdToString,
} from "./ValueDB";

export interface ZWaveNode {
	on<TEvent extends ZWaveNodeEvents>(
		event: TEvent,
		callback: ZWaveNodeEventCallbacks[TEvent],
	): this;
	once<TEvent extends ZWaveNodeEvents>(
		event: TEvent,
		callback: ZWaveNodeEventCallbacks[TEvent],
	): this;
	removeListener<TEvent extends ZWaveNodeEvents>(
		event: TEvent,
		callback: ZWaveNodeEventCallbacks[TEvent],
	): this;
	off<TEvent extends ZWaveNodeEvents>(
		event: TEvent,
		callback: ZWaveNodeEventCallbacks[TEvent],
	): this;
	removeAllListeners(event?: ZWaveNodeEvents): this;

	emit<TEvent extends ZWaveNodeEvents>(
		event: TEvent,
		...args: Parameters<ZWaveNodeEventCallbacks[TEvent]>
	): this;
}

/**
 * A ZWaveNode represents a node in a Z-Wave network. It is also an instance
 * of its root endpoint (index 0)
 */
@Mixin([EventEmitter])
export class ZWaveNode extends Endpoint {
	public constructor(
		public readonly id: number,
		driver: Driver,
		deviceClass?: DeviceClass,
		supportedCCs: CommandClasses[] = [],
		controlledCCs: CommandClasses[] = [],
	) {
		// Define this node's intrinsic endpoint as the root device (0)
		super(id, driver, 0);

		this._valueDB = new ValueDB();
		for (const event of [
			"value added",
			"value updated",
			"value removed",
			"metadata updated",
		] as const) {
			this._valueDB.on(event, this.translateValueEvent.bind(this, event));
		}

		this._deviceClass = deviceClass;
		for (const cc of supportedCCs) this.addCC(cc, { isSupported: true });
		for (const cc of controlledCCs) this.addCC(cc, { isControlled: true });
	}

	/**
	 * Cleans up all resources used by this node
	 */
	public destroy(): void {
		// Remove all timeouts
		for (const timeout of [
			this.sceneActivationResetTimeout,
			this.centralSceneKeyHeldDownContext?.timeout,
			...this.notificationIdleTimeouts.values(),
			...this.manualRefreshTimers.values(),
		]) {
			if (timeout) clearTimeout(timeout);
		}
	}

	/**
	 * Enhances a value id so it can be consumed better by applications
	 */
	private translateValueID<T extends ValueID>(
		valueId: T,
	): T & TranslatedValueID {
		// Try to retrieve the speaking CC name
		const commandClassName = getCCName(valueId.commandClass);
		const ret: T & TranslatedValueID = {
			commandClassName,
			...valueId,
		};
		const ccInstance = this.createCCInstanceInternal(valueId.commandClass);
		if (!ccInstance) {
			throw new ZWaveError(
				`Cannot translate a value ID for the non-implemented CC ${getEnumMemberName(
					CommandClasses,
					valueId.commandClass,
				)}`,
				ZWaveErrorCodes.CC_NotImplemented,
			);
		}

		// Retrieve the speaking property name
		ret.propertyName = ccInstance.translateProperty(
			valueId.property,
			valueId.propertyKey,
		);
		// Try to retrieve the speaking property key
		if (valueId.propertyKey != undefined) {
			const propertyKey = ccInstance.translatePropertyKey(
				valueId.property,
				valueId.propertyKey,
			);
			ret.propertyKeyName = propertyKey;
		}
		return ret;
	}

	/**
	 * Enhances the raw event args of the ValueDB so it can be consumed better by applications
	 */
	private translateValueEvent<T extends ValueID>(
		eventName: keyof ZWaveNodeValueEventCallbacks,
		arg: T,
	): void {
		// Try to retrieve the speaking CC name
		const outArg = this.translateValueID(arg);
		// If this is a metadata event, make sure we return the merged metadata
		if ("metadata" in outArg) {
			((outArg as unknown) as MetadataUpdatedArgs).metadata = this.getValueMetadata(
				arg,
			);
		}
		// Log the value change
		const ccInstance = this.createCCInstanceInternal(arg.commandClass);
		const isInternalValue =
			ccInstance && ccInstance.isInternalValue(arg.property as any);
		// I don't like the splitting and any but its the easiest solution here
		const [changeTarget, changeType] = eventName.split(" ");
		const logArgument = {
			...outArg,
			nodeId: this.nodeId,
			internal: isInternalValue,
		};
		if (changeTarget === "value") {
			log.controller.value(changeType as any, logArgument as any);
		} else if (changeTarget === "metadata") {
			log.controller.metadataUpdated(logArgument);
		}
		if (!isInternalValue) {
			// And pass the translated event to our listeners
			this.emit(eventName, this, outArg as any);
		}
	}

	private _status: NodeStatus = NodeStatus.Unknown;
	/**
	 * Which status the node is believed to be in. Changing this emits the corresponding events.
	 * There should be no need to set this property from outside this library.
	 */
	public get status(): NodeStatus {
		return this._status;
	}
	public set status(value: NodeStatus) {
		const oldStatus = this._status;
		this._status = value;

		if (oldStatus !== this._status) {
			if (oldStatus === NodeStatus.Dead) {
				this.emit("alive", this);
			}
			if (this._status === NodeStatus.Asleep) {
				this.emit("sleep", this);
			} else if (this._status === NodeStatus.Awake) {
				this.emit("wake up", this);
			} else if (this._status === NodeStatus.Dead) {
				this.emit("dead", this);
			}
		}

		// To be marked ready, a node must be known to be not dead
		if (
			this.nodeMayBeReady &&
			// listening nodes must have communicated with us
			((this._isListening && this._status === NodeStatus.Awake) ||
				// sleeping nodes are assumed to be ready
				(!this._isListening && this._status !== NodeStatus.Dead))
		) {
			this.emitReadyEventOnce();
		}
	}

	// The node is only ready when the interview has been completed
	// to a certain degree
	private nodeMayBeReady = false;
	private nodeReadyEmitted = false;
	/** Emits the ready event if it has not been emitted yet */
	private emitReadyEventOnce(): void {
		if (this.nodeReadyEmitted) return;
		this.emit("ready", this);
		log.controller.logNode(this.id, `node is ready`, "warn");
		this.nodeReadyEmitted = true;
	}

	private _deviceClass: DeviceClass | undefined;
	public get deviceClass(): DeviceClass | undefined {
		return this._deviceClass;
	}

	private _isListening: boolean | undefined;
	public get isListening(): boolean | undefined {
		return this._isListening;
	}

	private _isFrequentListening: boolean | undefined;
	public get isFrequentListening(): boolean | undefined {
		return this._isFrequentListening;
	}

	private _isRouting: boolean | undefined;
	public get isRouting(): boolean | undefined {
		return this._isRouting;
	}

	private _maxBaudRate: Baudrate | undefined;
	public get maxBaudRate(): Baudrate | undefined {
		return this._maxBaudRate;
	}

	private _isSecure: boolean | undefined;
	public get isSecure(): boolean | undefined {
		return this._isSecure;
	}

	private _version: number | undefined;
	/** The Z-Wave protocol version this node implements */
	public get version(): number | undefined {
		return this._version;
	}

	private _isBeaming: boolean | undefined;
	public get isBeaming(): boolean | undefined {
		return this._isBeaming;
	}

	public get manufacturerId(): number | undefined {
		return this.getValue(getManufacturerIdValueId());
	}

	public get productId(): number | undefined {
		return this.getValue(getProductIdValueId());
	}

	public get productType(): number | undefined {
		return this.getValue(getProductTypeValueId());
	}

	public get firmwareVersion(): string | undefined {
		// We're only interested in the first (main) firmware
		return this.getValue<string[]>(getFirmwareVersionsValueId())?.[0];
	}

	private _deviceConfig: DeviceConfig | undefined;
	/**
	 * Contains additional information about this node, loaded from a config file
	 */
	public get deviceConfig(): DeviceConfig | undefined {
		return this._deviceConfig;
	}

	public get label(): string | undefined {
		return this._deviceConfig?.label;
	}

	private _neighbors: readonly number[] = [];
	/** The IDs of all direct neighbors of this node */
	public get neighbors(): readonly number[] {
		return this._neighbors;
	}

	private nodeInfoReceived: boolean = false;

	private _valueDB = new ValueDB();
	/**
	 * Provides access to this node's values
	 * @internal
	 */
	public get valueDB(): ValueDB {
		return this._valueDB;
	}

	/**
	 * Retrieves a stored value for a given value id.
	 * This does not request an updated value from the node!
	 */
	/* wotan-disable-next-line no-misused-generics */
	public getValue<T = unknown>(valueId: ValueID): T | undefined {
		return this._valueDB.getValue(valueId);
	}

	/**
	 * Retrieves metadata for a given value id.
	 * This can be used to enhance the user interface of an application
	 */
	public getValueMetadata(valueId: ValueID): ValueMetadata {
		const { commandClass, property } = valueId;
		return {
			// Merge static metadata
			...getCCValueMetadata(commandClass, property),
			// with potentially existing dynamic metadata
			...this._valueDB.getMetadata(valueId),
		};
	}

	/** Returns a list of all value names that are defined on all endpoints of this node */
	public getDefinedValueIDs(): TranslatedValueID[] {
		const ret: TranslatedValueID[] = [];
		for (const endpoint of this.getAllEndpoints()) {
			for (const cc of endpoint.implementedCommandClasses.keys()) {
				const ccInstance = endpoint.createCCInstanceUnsafe(cc);
				if (ccInstance) {
					ret.push(
						...ccInstance
							.getDefinedValueIDs()
							.map((id) => this.translateValueID(id)),
					);
				}
			}
		}

		// Application command classes of the Root Device capabilities that are also advertised by at
		// least one End Point SHOULD be filtered out by controlling nodes before presenting the functionalities
		// via service discovery mechanisms like mDNS or to users in a GUI.
		return this.filterRootApplicationCCValueIDs(ret);
	}

	/**
	 * Removes all Value IDs from an array that belong to a root endpoint and have a corresponding
	 * Value ID on a non-root endpoint
	 */
	private filterRootApplicationCCValueIDs(
		allValueIds: TranslatedValueID[],
	): TranslatedValueID[] {
		return allValueIds.filter((vid) => {
			// Non-root endpoint values don't need to be filtered
			if (!!vid.endpoint) return true;
			// Non-application CCs don't need to be filtered
			if (!applicationCCs.includes(vid.commandClass)) return true;
			// Filter out root values if an identical value ID exists for another endpoint
			const valueExistsOnAnotherEndpoint = allValueIds.some(
				(other) =>
					// same CC
					other.commandClass === vid.commandClass &&
					// non-root endpoint
					!!other.endpoint &&
					// same property and key
					other.property === vid.property &&
					other.propertyKey === vid.propertyKey,
			);
			return !valueExistsOnAnotherEndpoint;
		});
	}

	/**
	 * Updates a value for a given property of a given CommandClass on the node.
	 * This will communicate with the node!
	 */
	public async setValue(valueId: ValueID, value: unknown): Promise<boolean> {
		// Try to retrieve the corresponding CC API
		try {
			// Access the CC API by name
			const endpointInstance = this.getEndpoint(valueId.endpoint || 0);
			if (!endpointInstance) return false;
			const api = (endpointInstance.commandClasses as any)[
				valueId.commandClass
			] as CCAPI;
			// Check if the setValue method is implemented
			if (!api.setValue) return false;
			// And call it
			await api.setValue(
				{
					property: valueId.property,
					propertyKey: valueId.propertyKey,
				},
				value,
			);
			return true;
		} catch (e) {
			// Define which errors during setValue are expected and won't crash
			// the driver:
			if (e instanceof ZWaveError) {
				let handled = false;
				let emitErrorEvent = false;
				switch (e.code) {
					// This CC or API is not implemented
					case ZWaveErrorCodes.CC_NotImplemented:
					case ZWaveErrorCodes.CC_NoAPI:
						handled = true;
						break;
					// A user tried to set an invalid value
					case ZWaveErrorCodes.Argument_Invalid:
						handled = true;
						emitErrorEvent = true;
						break;
				}
				if (emitErrorEvent) this.driver.emit("error", e.message);
				if (handled) return false;
			}
			throw e;
		}
	}

	public get endpointCountIsDynamic(): boolean | undefined {
		return this.getValue({
			commandClass: CommandClasses["Multi Channel"],
			property: "countIsDynamic",
		});
	}

	public get endpointsHaveIdenticalCapabilities(): boolean | undefined {
		return this.getValue({
			commandClass: CommandClasses["Multi Channel"],
			property: "identicalCapabilities",
		});
	}

	public get individualEndpointCount(): number | undefined {
		return this.getValue({
			commandClass: CommandClasses["Multi Channel"],
			property: "individualCount",
		});
	}

	public get aggregatedEndpointCount(): number | undefined {
		return this.getValue({
			commandClass: CommandClasses["Multi Channel"],
			property: "aggregatedCount",
		});
	}

	private getEndpointCCs(index: number): CommandClasses[] | undefined {
		return this.getValue(
			getEndpointCCsValueId(
				this.endpointsHaveIdenticalCapabilities ? 1 : index,
			),
		);
	}

	/** Returns the current endpoint count of this node */
	public getEndpointCount(): number {
		return (
			(this.individualEndpointCount || 0) +
			(this.aggregatedEndpointCount || 0)
		);
	}

	/** Whether the Multi Channel CC has been interviewed and all endpoint information is known */
	private get isMultiChannelInterviewComplete(): boolean {
		return !!this.getValue({
			commandClass: CommandClasses["Multi Channel"],
			endpoint: 0,
			property: "interviewComplete",
		});
	}

	/** Cache for this node's endpoint instances */
	private _endpointInstances = new Map<number, Endpoint>();
	/**
	 * Returns an endpoint of this node with the given index. 0 returns the node itself.
	 */
	public getEndpoint(index: 0): Endpoint;
	public getEndpoint(index: number): Endpoint | undefined;
	public getEndpoint(index: number): Endpoint | undefined {
		if (index < 0)
			throw new ZWaveError(
				"The endpoint index must be positive!",
				ZWaveErrorCodes.Argument_Invalid,
			);
		// Zero is the root endpoint - i.e. this node
		if (index === 0) return this;
		// Check if the requested endpoint exists on the physical node
		if (index > this.getEndpointCount()) return undefined;
		// Check if the Multi Channel CC interview for this node is completed,
		// because we don't have all the information before that
		if (!this.isMultiChannelInterviewComplete) {
			log.driver.print(
				`Node ${this.nodeId}, Endpoint ${index}: Trying to access endpoint instance before Multi Channel interview`,
				"error",
			);
			return undefined;
		}
		// Create an endpoint instance if it does not exist
		if (!this._endpointInstances.has(index)) {
			this._endpointInstances.set(
				index,
				new Endpoint(
					this.id,
					this.driver,
					index,
					this.getEndpointCCs(index),
				),
			);
		}
		return this._endpointInstances.get(index)!;
	}

	/** Returns a list of all endpoints of this node, including the root endpoint (index 0) */
	public getAllEndpoints(): Endpoint[] {
		const ret: Endpoint[] = [this];
		// Check if the Multi Channel CC interview for this node is completed,
		// because we don't have all the endpoint information before that
		if (this.isMultiChannelInterviewComplete) {
			for (let i = 1; i <= this.getEndpointCount(); i++) {
				// Iterating over the endpoint count ensures that we don't get undefined
				ret.push(this.getEndpoint(i)!);
			}
		}
		return ret;
	}

	/**
	 * This tells us which interview stage was last completed
	 */
	public interviewStage: InterviewStage = InterviewStage.None;

	private _interviewAttempts: number = 0;
	/** How many attempts to interview this node have already been made */
	public get interviewAttempts(): number {
		return this._interviewAttempts;
	}

	/** Utility function to check if this node is the controller */
	public isControllerNode(): boolean {
		return this.id === this.driver.controller.ownNodeId;
	}

	/**
	 * @internal
	 * Interviews this node. Returns true when it succeeded, false otherwise
	 */
	public async interview(): Promise<boolean> {
		if (this.interviewStage === InterviewStage.Complete) {
			log.controller.logNode(
				this.id,
				`skipping interview because it is already completed`,
			);
			return true;
		} else {
			log.controller.interviewStart(this);
		}

		// Remember that we tried to interview this node
		this._interviewAttempts++;

		// The interview is done in several stages. At each point, the interview process might be aborted
		// due to a stage failing. The reached stage is saved, so we can continue it later without
		// repeating stages unnecessarily

		if (this.interviewStage === InterviewStage.None) {
			// do a full interview starting with the protocol info
			log.controller.logNode(
				this.id,
				`new node, doing a full interview...`,
			);
			await this.queryProtocolInfo();
		}

		if (this.interviewStage === InterviewStage.ProtocolInfo) {
			await this.queryNodeInfo();
		}

		// // TODO:
		// // SecurityReport,			// [ ] Retrieve a list of Command Classes that require Security

		// The node is deemed ready when has been interviewed completely at least once
		if (this.interviewStage === InterviewStage.RestartFromCache) {
			// Mark the node as potentially ready. The first message will determine if it is
			this.nodeMayBeReady = true;
			// Sleeping nodes are assumed to be ready immediately. Otherwise the library would wait until 3 messages have timed out, which is weird.
			if (!this._isListening) this.emitReadyEventOnce();
		}

		// At this point the basic interview of new nodes is done. Start here when re-interviewing known nodes
		// to get updated information about command classes
		if (
			this.interviewStage === InterviewStage.RestartFromCache ||
			this.interviewStage === InterviewStage.NodeInfo
		) {
			// Only advance the interview if it was completed, otherwise abort
			if (await this.interviewCCs()) {
				await this.setInterviewStage(InterviewStage.CommandClasses);
			} else {
				return false;
			}
		}

		if (this.interviewStage === InterviewStage.CommandClasses) {
			// Load a config file for this node if it exists and overwrite the previously reported information
			await this.overwriteConfig();
		}

		if (this.interviewStage === InterviewStage.OverwriteConfig) {
			// Request a list of this node's neighbors
			await this.queryNeighbors();
		}

		await this.setInterviewStage(InterviewStage.Complete);

		this.nodeMayBeReady = true;
		this.emitReadyEventOnce();

		// Regularly query listening nodes for updated values
		this.scheduleManualValueRefreshesForListeningNodes();

		// Tell listeners that the interview is completed
		// The driver will then send this node to sleep
		this.emit("interview completed", this);
		return true;
	}

	/** Updates this node's interview stage and saves to cache when appropriate */
	private async setInterviewStage(
		completedStage: InterviewStage,
	): Promise<void> {
		this.interviewStage = completedStage;
		// Also save to the cache after certain stages
		switch (completedStage) {
			case InterviewStage.ProtocolInfo:
			case InterviewStage.NodeInfo:
			case InterviewStage.CommandClasses:
			case InterviewStage.Complete:
				await this.driver.saveNetworkToCache();
		}
		log.controller.interviewStage(this);
	}

	/** Step #1 of the node interview */
	protected async queryProtocolInfo(): Promise<void> {
		log.controller.logNode(this.id, {
			message: "querying protocol info...",
			direction: "outbound",
		});
		const resp = await this.driver.sendMessage<GetNodeProtocolInfoResponse>(
			new GetNodeProtocolInfoRequest(this.driver, { nodeId: this.id }),
		);
		this._deviceClass = resp.deviceClass;
		this._isListening = resp.isListening;
		this._isFrequentListening = resp.isFrequentListening;
		this._isRouting = resp.isRouting;
		this._maxBaudRate = resp.maxBaudRate;
		this._isSecure = resp.isSecure;
		this._version = resp.version;
		this._isBeaming = resp.isBeaming;

		let logMessage = "received response for protocol info:";
		if (this.deviceClass) {
			logMessage += `
basic device class:    ${BasicDeviceClasses[this.deviceClass.basic]} (${num2hex(
				this.deviceClass.basic,
			)})
generic device class:  ${this.deviceClass.generic.name} (${num2hex(
				this.deviceClass.generic.key,
			)})
specific device class: ${this.deviceClass.specific.name} (${num2hex(
				this.deviceClass.specific.key,
			)})`;
		}
		logMessage += `
is a listening device: ${this.isListening}
is frequent listening: ${this.isFrequentListening}
is a routing device:   ${this.isRouting}
is a secure device:    ${this.isSecure}
is a beaming device:   ${this.isBeaming}
is a listening device: ${this.isListening}
maximum baud rate:     ${this.maxBaudRate} kbps
version:               ${this.version}`;
		log.controller.logNode(this.id, {
			message: logMessage,
			direction: "inbound",
		});

		if (!this.isListening && !this.isFrequentListening) {
			// This is a "sleeping" device which must support the WakeUp CC.
			// We are requesting the supported CCs later, but those commands may need to go into the
			// wakeup queue. Thus we need to mark WakeUp as supported
			this.addCC(CommandClasses["Wake Up"], {
				isSupported: true,
			});
			// Assume the node is awake, after all we're communicating with it.
			this.setAwake(true);
		}

		await this.setInterviewStage(InterviewStage.ProtocolInfo);
	}

	/** Node interview: pings the node to see if it responds */
	protected async ping(): Promise<boolean> {
		if (this.isControllerNode()) {
			log.controller.logNode(this.id, "not pinging the controller");
		} else {
			log.controller.logNode(this.id, {
				message: "pinging the node...",
				direction: "outbound",
			});

			try {
				await this.commandClasses["No Operation"].send();
				log.controller.logNode(this.id, {
					message: "ping successful",
					direction: "inbound",
				});
			} catch (e) {
				log.controller.logNode(this.id, "ping failed: " + e.message);
				return false;
			}
		}
		return true;
	}

	/** Step #5 of the node interview */
	protected async queryNodeInfo(): Promise<void> {
		if (this.isControllerNode()) {
			log.controller.logNode(
				this.id,
				"not querying node info from the controller",
			);
		} else {
			log.controller.logNode(this.id, {
				message: "querying node info...",
				direction: "outbound",
			});
			const resp = await this.driver.sendMessage<
				RequestNodeInfoResponse | ApplicationUpdateRequest
			>(new RequestNodeInfoRequest(this.driver, { nodeId: this.id }));
			if (
				(resp instanceof RequestNodeInfoResponse && !resp.wasSent) ||
				resp instanceof ApplicationUpdateRequestNodeInfoRequestFailed
			) {
				log.controller.logNode(
					this.id,
					`querying the node info failed`,
					"error",
				);
			} else if (
				resp instanceof ApplicationUpdateRequestNodeInfoReceived
			) {
				const logLines: string[] = [
					"node info received",
					"supported CCs:",
				];
				for (const cc of resp.nodeInformation.supportedCCs) {
					const ccName = CommandClasses[cc];
					logLines.push(`· ${ccName ? ccName : num2hex(cc)}`);
				}
				logLines.push("controlled CCs:");
				for (const cc of resp.nodeInformation.controlledCCs) {
					const ccName = CommandClasses[cc];
					logLines.push(`· ${ccName ? ccName : num2hex(cc)}`);
				}
				log.controller.logNode(this.id, {
					message: logLines.join("\n"),
					direction: "inbound",
				});
				this.updateNodeInfo(resp.nodeInformation);
			}
		}
		await this.setInterviewStage(InterviewStage.NodeInfo);
	}

	/**
	 * Loads the device configuration for this node from a config file
	 */
	protected async loadDeviceConfig(): Promise<void> {
		// But the configuration definitions might change
		if (
			this.manufacturerId != undefined &&
			this.productType != undefined &&
			this.productId != undefined
		) {
			// Try to load the config file
			log.controller.logNode(this.id, "trying to load device config");
			this._deviceConfig = await lookupDevice(
				this.manufacturerId,
				this.productType,
				this.productId,
				this.firmwareVersion,
			);
			if (this._deviceConfig) {
				log.controller.logNode(this.id, "device config loaded");
			} else {
				log.controller.logNode(
					this.id,
					"no device config loaded",
					"warn",
				);
			}
		}
	}

	/** Step #? of the node interview */
	protected async interviewCCs(): Promise<boolean> {
		// We determine the correct interview order by topologically sorting a dependency graph
		let interviewGraph = this.buildCCInterviewGraph();
		let interviewOrder: CommandClasses[];
		try {
			interviewOrder = topologicalSort(interviewGraph);
		} catch (e) {
			// This interview cannot be done
			throw new ZWaveError(
				"The CC interview cannot be completed because there are circular dependencies between CCs!",
				ZWaveErrorCodes.CC_Invalid,
			);
		}

		// Now that we know the correct order, do the interview in sequence
		for (const cc of interviewOrder) {
			let instance: CommandClass;
			try {
				instance = this.createCCInstance(cc)!;
			} catch (e) {
				if (
					e instanceof ZWaveError &&
					e.code === ZWaveErrorCodes.CC_NotSupported
				) {
					// The CC is no longer supported. This can happen if the node tells us
					// something different in the Version interview than it did in its NIF
					continue;
				}
				// we want to pass all other errors through
				throw e;
			}

			try {
				await instance.interview(!instance.interviewComplete);
			} catch (e) {
				if (
					e instanceof ZWaveError &&
					(e.code === ZWaveErrorCodes.Controller_MessageDropped ||
						e.code === ZWaveErrorCodes.Controller_NodeTimeout)
				) {
					// We had a CAN or timeout during the interview
					// or the node is presumed dead. Abort the process
					return false;
				}
				// we want to pass all other errors through
				throw e;
			}

			try {
				if (cc === CommandClasses.Version) {
					// After the version CC interview, we have enough info to load the correct device config file
					await this.loadDeviceConfig();
				}
				await this.driver.saveNetworkToCache();
			} catch (e) {
				log.controller.print(
					`${getEnumMemberName(
						CommandClasses,
						cc,
					)}: Error after interview:\n${e.message}`,
					"error",
				);
			}
		}

		// Now query ALL endpoints
		for (
			let endpointIndex = 1;
			endpointIndex <= this.getEndpointCount();
			endpointIndex++
		) {
			const endpoint = this.getEndpoint(endpointIndex);
			if (!endpoint) continue;

			interviewGraph = endpoint.buildCCInterviewGraph();
			try {
				interviewOrder = topologicalSort(interviewGraph);
			} catch (e) {
				// This interview cannot be done
				throw new ZWaveError(
					"The CC interview cannot be completed because there are circular dependencies between CCs!",
					ZWaveErrorCodes.CC_Invalid,
				);
			}

			// Now that we know the correct order, do the interview in sequence
			for (const cc of interviewOrder) {
				let instance: CommandClass;
				try {
					instance = endpoint.createCCInstance(cc)!;
				} catch (e) {
					if (
						e instanceof ZWaveError &&
						e.code === ZWaveErrorCodes.CC_NotSupported
					) {
						// The CC is no longer supported. This can happen if the node tells us
						// something different in the Version interview than it did in its NIF
						continue;
					}
					// we want to pass all other errors through
					throw e;
				}

				try {
					await instance.interview(!instance.interviewComplete);
				} catch (e) {
					if (
						e instanceof ZWaveError &&
						(e.code === ZWaveErrorCodes.Controller_MessageDropped ||
							e.code === ZWaveErrorCodes.Controller_NodeTimeout)
					) {
						// We had a CAN or timeout during the interview
						// or the node is presumed dead. Abort the process
						return false;
					}
					// we want to pass all other errors through
					throw e;
				}

				try {
					await this.driver.saveNetworkToCache();
				} catch (e) {
					log.controller.print(
						`${getEnumMemberName(
							CommandClasses,
							cc,
						)}: Error after interview:\n${e.message}`,
						"error",
					);
				}
			}
		}

		// If a node or endpoint supports any actuator CC, don't offer the Basic CC
		for (const endpoint of this.getAllEndpoints()) {
			endpoint.hideBasicCCInFavorOfActuatorCCs();
		}

		// TODO: Overwrite the reported config with configuration files (like OZW does)

		return true;
	}

	/**
	 * @internal
	 * Handles the receipt of a NIF / NodeUpdatePayload
	 */
	public updateNodeInfo(nodeInfo: NodeUpdatePayload): void {
		if (!this.nodeInfoReceived) {
			for (const cc of nodeInfo.supportedCCs)
				this.addCC(cc, { isSupported: true });
			for (const cc of nodeInfo.controlledCCs)
				this.addCC(cc, { isControlled: true });
			this.nodeInfoReceived = true;
		}

		// As the NIF is sent on wakeup, treat this as a sign that the node is awake
		if (!this.isAwake()) this.setAwake(true);

		// SDS14223 Unless unsolicited <XYZ> Report Commands are received,
		// a controlling node MUST probe the current values when the
		// supporting node issues a Wake Up Notification Command for sleeping nodes.

		// This is not the handler for wakeup notifications, but some legacy devices send this
		// message whenever there's an update
		if (this.requiresManualValueRefresh()) {
			log.controller.logNode(this.nodeId, {
				message: `Node does not send unsolicited updates, refreshing actuator and sensor values...`,
			});
			this.refreshValues();
		}
	}

	/** Returns whether a manual refresh of non-static values is likely necessary for this node */
	public requiresManualValueRefresh(): boolean {
		// If there was no lifeline configured, we assume that the controller
		// does not receive unsolicited updates from the node
		return (
			this.interviewStage === InterviewStage.Complete &&
			!this.supportsCC(CommandClasses["Z-Wave Plus Info"]) &&
			!this.valueDB.getValue(getHasLifelineValueId())
		);
	}

	/**
	 * Schedules the regular refreshes of some CC values
	 */
	private scheduleManualValueRefreshesForListeningNodes(): void {
		// Only schedule this for listening nodes. Sleeping nodes are queried on wakeup
		if (this.supportsCC(CommandClasses["Wake Up"])) return;
		// Only schedule this if we don't expect any unsolicited updates
		if (!this.requiresManualValueRefresh()) return;

		// TODO: The timespan definitions should be on the CCs themselves (probably as decorators)
		this.scheduleManualValueRefresh(
			CommandClasses.Battery,
			// The specs say once per month, but that's a bit too unfrequent IMO
			// Also the maximum that setInterval supports is ~24.85 days
			timespan.days(7),
		);
		this.scheduleManualValueRefresh(
			CommandClasses.Meter,
			timespan.hours(6),
		);
		this.scheduleManualValueRefresh(
			CommandClasses["Multilevel Sensor"],
			timespan.hours(6),
		);
	}

	private manualRefreshTimers = new Map<CommandClasses, NodeJS.Timeout>();
	/**
	 * Is used to schedule a manual value refresh for nodes that don't send unsolicited commands
	 */
	private scheduleManualValueRefresh(
		cc: CommandClasses,
		timeout: number,
	): void {
		// // Avoid triggering the refresh multiple times
		// this.cancelManualValueRefresh(cc);
		this.manualRefreshTimers.set(
			cc,
			setInterval(() => {
				this.refreshCCValues(cc);
			}, timeout).unref(),
		);
	}

	private cancelManualValueRefresh(cc: CommandClasses): void {
		if (this.manualRefreshTimers.has(cc)) {
			const timeout = this.manualRefreshTimers.get(cc)!;
			clearTimeout(timeout);
			this.manualRefreshTimers.delete(cc);
		}
	}

	/**
	 * Refreshes all non-static values of a single CC from this node.
	 * WARNING: It is not recommended to await this method!
	 */
	private async refreshCCValues(cc: CommandClasses): Promise<void> {
		for (const endpoint of this.getAllEndpoints()) {
			const instance = endpoint.createCCInstanceUnsafe(cc);
			if (instance) {
				// Don't do a complete interview, only dynamic values
				try {
					await instance.interview(false);
				} catch (e) {
					log.controller.logNode(
						this.id,
						`failed to refresh values for ${getEnumMemberName(
							CommandClasses,
							cc,
						)}, endpoint ${endpoint.index}: ${e.message}`,
						"error",
					);
				}
			}
		}
	}

	/**
	 * Refreshes all non-static values from this node.
	 * WARNING: It is not recommended to await this method!
	 */
	private async refreshValues(): Promise<void> {
		for (const endpoint of this.getAllEndpoints()) {
			for (const cc of endpoint.getSupportedCCInstances()) {
				// Only query actuator and sensor CCs
				if (
					!actuatorCCs.includes(cc.ccId) &&
					!sensorCCs.includes(cc.ccId)
				) {
					continue;
				}
				// Don't do a complete interview, only dynamic values
				try {
					await cc.interview(false);
				} catch (e) {
					log.controller.logNode(
						this.id,
						`failed to refresh values for ${getEnumMemberName(
							CommandClasses,
							cc.ccId,
						)}, endpoint ${endpoint.index}: ${e.message}`,
						"error",
					);
				}
			}
		}
	}

	/** Overwrites the reported configuration with information from a config file */
	protected async overwriteConfig(): Promise<void> {
		if (this.isControllerNode()) {
			// The device config was not loaded prior to this step because the Version CC is not interviewed.
			// Therefore do it here.
			await this.loadDeviceConfig();
		}

		if (this.deviceConfig) {
			// TODO: Override stuff
		}
		await this.setInterviewStage(InterviewStage.OverwriteConfig);
	}

	/** @internal */
	public async queryNeighborsInternal(): Promise<void> {
		log.controller.logNode(this.id, {
			message: "requesting node neighbors...",
			direction: "outbound",
		});
		try {
			const resp = await this.driver.sendMessage<GetRoutingInfoResponse>(
				new GetRoutingInfoRequest(this.driver, {
					nodeId: this.id,
					removeBadLinks: false,
					removeNonRepeaters: false,
				}),
			);
			this._neighbors = resp.nodeIds;
			log.controller.logNode(this.id, {
				message: `  node neighbors received: ${this._neighbors.join(
					", ",
				)}`,
				direction: "inbound",
			});
		} catch (e) {
			log.controller.logNode(
				this.id,
				`  requesting the node neighbors failed: ${e.message}`,
				"error",
			);
			throw e;
		}
	}

	/** Queries a node for its neighbor nodes during the node interview */
	protected async queryNeighbors(): Promise<void> {
		await this.queryNeighborsInternal();
		await this.setInterviewStage(InterviewStage.Neighbors);
	}

	/**
	 * @internal
	 * Handles a CommandClass that was received from this node
	 */
	public async handleCommand(command: CommandClass): Promise<void> {
		// If the node sent us an unsolicited update, our initial assumption
		// was wrong. Stop querying it regularly for updates
		this.cancelManualValueRefresh(command.ccId);

		if (command instanceof BasicCC) {
			return this.handleBasicCommand(command);
		} else if (command instanceof CentralSceneCCNotification) {
			return this.handleCentralSceneNotification(command);
		} else if (command instanceof WakeUpCCWakeUpNotification) {
			return this.handleWakeUpNotification();
		} else if (command instanceof NotificationCCReport) {
			return this.handleNotificationReport(command);
		} else if (command instanceof SceneActivationCCSet) {
			return this.handleSceneActivationSet(command);
		} else if (command instanceof ClockCCReport) {
			return this.handleClockReport(command);
		}

		// Ignore all commands that don't need to be handled
		if (command.constructor.name.endsWith("Report")) {
			// Reports are either a response to a Get command or
			// automatically store their values in the Value DB.
			// No need to manually handle them
			return;
		}

		log.controller.logNode(this.id, {
			message: `TODO: no handler for application command`,
			direction: "inbound",
		});
	}

	/** Stores information about a currently held down key */
	private centralSceneKeyHeldDownContext:
		| {
				timeout: NodeJS.Timeout;
				sceneNumber: number;
		  }
		| undefined;
	private lastCentralSceneNotificationSequenceNumber: number | undefined;

	/** Handles the receipt of a Central Scene notifification */
	private async handleCentralSceneNotification(
		command: CentralSceneCCNotification,
	): Promise<void> {
		// Did we already receive this command?
		if (
			command.sequenceNumber ===
			this.lastCentralSceneNotificationSequenceNumber
		) {
			return;
		} else {
			this.lastCentralSceneNotificationSequenceNumber =
				command.sequenceNumber;
		}
		/*
		If the Slow Refresh field is false:
		- A new Key Held Down notification MUST be sent every 200ms until the key is released.
		- The Sequence Number field MUST be updated at each notification transmission.
		- If not receiving a new Key Held Down notification within 400ms, a controlling node SHOULD use an adaptive timeout approach as described in 4.17.1:
		A controller SHOULD apply an adaptive approach based on the reception of the Key Released Notification. 
		Initially, the controller SHOULD time out if not receiving any Key Held Down Notification refresh after 
		400ms and consider this to be a Key Up Notification. If, however, the controller subsequently receives a 
		Key Released Notification, the controller SHOULD consider the sending node to be operating with the Slow 
		Refresh capability enabled.

		If the Slow Refresh field is true:
		- A new Key Held Down notification MUST be sent every 55 seconds until the key is released.
		- The Sequence Number field MUST be updated at each notification refresh.
		- If not receiving a new Key Held Down notification within 60 seconds after the most recent Key Held Down 
		notification, a receiving node MUST respond as if it received a Key Release notification.
		*/

		const setSceneValue = (
			sceneNumber: number,
			key: CentralSceneKeys,
		): void => {
			const valueId = getSceneValueId(sceneNumber);
			this.valueDB.setValue(valueId, key);
		};

		const forceKeyUp = (): void => {
			// force key up event
			setSceneValue(
				this.centralSceneKeyHeldDownContext!.sceneNumber,
				CentralSceneKeys.KeyReleased,
			);
			// clear old timer
			clearTimeout(this.centralSceneKeyHeldDownContext!.timeout);
			// clear the key down context
			this.centralSceneKeyHeldDownContext = undefined;
		};

		if (
			this.centralSceneKeyHeldDownContext &&
			this.centralSceneKeyHeldDownContext.sceneNumber !==
				command.sceneNumber
		) {
			// The user pressed another button, force release
			forceKeyUp();
		}

		if (command.keyAttribute === CentralSceneKeys.KeyHeldDown) {
			// Set or refresh timer to force a release of the key
			if (this.centralSceneKeyHeldDownContext) {
				clearTimeout(this.centralSceneKeyHeldDownContext.timeout);
			}
			this.centralSceneKeyHeldDownContext = {
				sceneNumber: command.sceneNumber,
				// Unref'ing long running timers allows the process to exit mid-timeout
				timeout: setTimeout(
					forceKeyUp,
					command.slowRefresh ? 60000 : 400,
				).unref(),
			};
		} else if (command.keyAttribute === CentralSceneKeys.KeyReleased) {
			// Stop the release timer
			if (this.centralSceneKeyHeldDownContext) {
				clearTimeout(this.centralSceneKeyHeldDownContext.timeout);
				this.centralSceneKeyHeldDownContext = undefined;
			}
		}

		setSceneValue(command.sceneNumber, command.keyAttribute);
		log.controller.logNode(this.id, {
			message: `received CentralScene notification ${stringify(command)}`,
			direction: "inbound",
		});
	}

	/** The timestamp of the last received wakeup notification */
	private lastWakeUp: number | undefined;

	/** Handles the receipt of a Wake Up notification */
	private handleWakeUpNotification(): void {
		log.controller.logNode(this.id, {
			message: `received wakeup notification`,
			direction: "inbound",
		});
		this.setAwake(true);

		// From the specs:
		// A controlling node SHOULD read the Wake Up Interval of a supporting node when the delays between
		// Wake Up periods are larger than what was last set at the supporting node.
		const now = Date.now();
		if (this.lastWakeUp) {
			// we've already measured the wake up interval, so we can check whether a refresh is necessary
			const wakeUpInterval =
				this.getValue<number>(getWakeUpIntervalValueId()) ?? 0;
			// The wakeup interval is specified in seconds. Also give 5s tolerance to avoid
			// unnecessary queries since there might be some delay
			if ((now - this.lastWakeUp) / 1000 > wakeUpInterval + 5) {
				this.commandClasses["Wake Up"].getInterval().catch(() => {
					// Don't throw if there's an error
				});
			}
		}
		this.lastWakeUp = now;
	}

	/** Handles the receipt of a BasicCC Set or Report */
	private async handleBasicCommand(command: BasicCC): Promise<void> {
		// Retrieve the endpoint the command is coming from
		const sourceEndpoint =
			this.getEndpoint(command.endpointIndex ?? 0) ?? this;

		// Depending on the generic device class, we may need to map the basic command to other CCs
		let mappedTargetCC: CommandClass | undefined;
		switch (this.deviceClass?.generic.key) {
			case GenericDeviceClasses["Binary Sensor"]:
				mappedTargetCC = sourceEndpoint.createCCInstanceUnsafe(
					CommandClasses["Binary Sensor"],
				);
				break;
			// TODO: Which sensor type to use here?
			// case GenericDeviceClasses["Multilevel Sensor"]:
			// 	mappedTargetCC = this.createCCInstanceUnsafe(
			// 		CommandClasses["Multilevel Sensor"],
			// 	);
			// 	break;
			case GenericDeviceClasses["Binary Switch"]:
				mappedTargetCC = sourceEndpoint.createCCInstanceUnsafe(
					CommandClasses["Binary Switch"],
				);
				break;
			case GenericDeviceClasses["Multilevel Switch"]:
				mappedTargetCC = sourceEndpoint.createCCInstanceUnsafe(
					CommandClasses["Multilevel Switch"],
				);
				break;
		}

		if (command instanceof BasicCCReport) {
			// Try to set the mapped value on the target CC
			const didSetMappedValue =
				typeof command.currentValue === "number" &&
				mappedTargetCC?.setMappedBasicValue(command.currentValue);

			// Otherwise fall back to setting it ourselves
			if (!didSetMappedValue) {
				// Store the value in the value DB now
				command.persistValues();

				// Since the node sent us a Basic report, we are sure that it is at least supported
				// If this is the only supported actuator CC, add it to the support list,
				// so the information lands in the network cache
				if (!actuatorCCs.some((cc) => sourceEndpoint.supportsCC(cc))) {
					sourceEndpoint.addCC(CommandClasses.Basic, {
						isControlled: true,
					});
				}
			}
		} else if (command instanceof BasicCCSet) {
			// Some devices send their current state using `BasicCCSet`s to their associations
			// instead of using reports. We still interpret them like reports
			// TODO: find out if that breaks other devices
			log.controller.logNode(this.id, {
				message: "treating BasicCC Set as a report",
			});

			// Try to set the mapped value on the target CC
			const didSetMappedValue = mappedTargetCC?.setMappedBasicValue(
				command.targetValue,
			);

			// Otherwise fall back to setting it ourselves
			if (!didSetMappedValue) {
				// Sets cannot store their value automatically, so store the values manually
				this._valueDB.setValue(
					{
						commandClass: CommandClasses.Basic,
						endpoint: command.endpointIndex,
						property: "currentValue",
					},
					command.targetValue,
				);
				// Since the node sent us a Basic command, we are sure that it is at least controlled
				// Add it to the support list, so the information lands in the network cache
				if (!sourceEndpoint.controlsCC(CommandClasses.Basic)) {
					sourceEndpoint.addCC(CommandClasses.Basic, {
						isControlled: true,
					});
				}
			}
		}
	}

	/**
	 * Allows automatically resetting notification values to idle if the node does not do it itself
	 */
	private notificationIdleTimeouts = new Map<string, NodeJS.Timeout>();
	/** Schedules a notification value to be reset */
	private scheduleNotificationIdleReset(
		valueId: ValueID,
		handler: () => void,
	): void {
		this.clearNotificationIdleReset(valueId);
		const key = valueIdToString(valueId);
		this.notificationIdleTimeouts.set(
			key,
			// Unref'ing long running timeouts allows to quit the application before the timeout elapses
			setTimeout(handler, 5 * 3600 * 1000 /* 5 minutes */).unref(),
		);
	}

	/** Removes a scheduled notification reset */
	private clearNotificationIdleReset(valueId: ValueID): void {
		const key = valueIdToString(valueId);
		if (this.notificationIdleTimeouts.has(key)) {
			clearTimeout(this.notificationIdleTimeouts.get(key)!);
			this.notificationIdleTimeouts.delete(key);
		}
	}

	/**
	 * Handles the receipt of a Notification Report
	 */
	private handleNotificationReport(command: NotificationCCReport): void {
		if (command.notificationType == undefined) {
			log.controller.logNode(this.id, {
				message: `received unsupported notification ${stringify(
					command,
				)}`,
				direction: "inbound",
			});
			return;
		}

		// Look up the received notification in the config
		const notificationConfig = lookupNotification(command.notificationType);

		if (notificationConfig) {
			// This is a known notification (status or event)
			const property = notificationConfig.name;

			/** Returns a single notification state to idle */
			const setStateIdle = (prevValue: number): void => {
				const valueConfig = notificationConfig.lookupValue(prevValue);
				// Only known variables may be reset to idle
				if (!valueConfig || valueConfig.type !== "state") return;
				// Some properties may not be reset to idle
				if (!valueConfig.idle) return;

				const propertyKey = valueConfig.variableName;
				const valueId: ValueID = {
					commandClass: command.ccId,
					endpoint: command.endpointIndex,
					property,
					propertyKey,
				};
				// Since the node has reset the notification itself, we don't need the idle reset
				this.clearNotificationIdleReset(valueId);
				this.valueDB.setValue(valueId, 0 /* idle */);
			};

			const value = command.notificationEvent!;
			if (value === 0) {
				// Generic idle notification, this contains a value to be reset
				if (
					Buffer.isBuffer(command.eventParameters) &&
					command.eventParameters.length
				) {
					// The target value is the first byte of the event parameters
					setStateIdle(command.eventParameters[0]);
				} else {
					// Reset all values to idle
					const nonIdleValues = this.valueDB
						.getValues(CommandClasses.Notification)
						.filter(
							(v) =>
								(v.endpoint || 0) === command.endpointIndex &&
								v.property === property &&
								typeof v.value === "number" &&
								v.value !== 0,
						);
					for (const v of nonIdleValues) {
						setStateIdle(v.value as number);
					}
				}
				return;
			}

			let propertyKey: string;
			// Find out which property we need to update
			const valueConfig = notificationConfig.lookupValue(value);

			let allowIdleReset: boolean;
			if (!valueConfig) {
				// This is an unknown value, collect it in an unknown bucket
				propertyKey = "unknown";
				// We don't know what this notification refers to, so we don't force a reset
				allowIdleReset = false;
			} else if (valueConfig.type === "state") {
				propertyKey = valueConfig.variableName;
				allowIdleReset = valueConfig.idle;
			} else {
				this.emit(
					"notification",
					this,
					valueConfig.label,
					command.eventParameters,
				);
				return;
			}
			// Now that we've gathered all we need to know, update the value in our DB
			const valueId: ValueID = {
				commandClass: command.ccId,
				endpoint: command.endpointIndex,
				property,
				propertyKey,
			};
			this.valueDB.setValue(valueId, value);
			// Nodes before V8 don't necessarily reset the notification to idle
			// Set a fallback timer in case the node does not reset it.
			if (
				allowIdleReset &&
				this.driver.getSafeCCVersionForNode(
					CommandClasses.Notification,
					this.id,
				) <= 7
			) {
				this.scheduleNotificationIdleReset(valueId, () =>
					setStateIdle(value),
				);
			}
		} else {
			// This is an unknown notification
			const property = `UNKNOWN_${num2hex(command.notificationType)}`;
			const valueId: ValueID = {
				commandClass: command.ccId,
				endpoint: command.endpointIndex,
				property,
			};
			this.valueDB.setValue(valueId, command.notificationEvent);
			// We don't know what this notification refers to, so we don't force a reset
		}
	}

	private sceneActivationResetTimeout: NodeJS.Timeout | undefined;
	/** Handles the receipt of a SceneActivation Set and the automatic reset of the value */
	private handleSceneActivationSet(command: SceneActivationCCSet): void {
		if (this.sceneActivationResetTimeout) {
			clearTimeout(this.sceneActivationResetTimeout);
		}
		// Schedule a reset of the CC values
		this.sceneActivationResetTimeout = setTimeout(() => {
			this.sceneActivationResetTimeout = undefined;
			// Reset scene and duration to undefined
			this.valueDB.setValue(
				getSceneIdValueID(command.endpointIndex),
				undefined,
			);
			this.valueDB.setValue(
				getDimmingDurationValueID(command.endpointIndex),
				undefined,
			);
		}, command.dimmingDuration?.toMilliseconds() ?? 0).unref();
		// Unref'ing long running timeouts allows to quit the application before the timeout elapses
	}

	private handleClockReport(command: ClockCCReport): void {
		// A Z-Wave Plus node SHOULD issue a Clock Report Command via the Lifeline Association Group if they
		// suspect to have inaccurate time and/or weekdays (e.g. after battery removal).
		// A controlling node SHOULD compare the received time and weekday with its current time and set the
		// time again at the supporting node if a deviation is observed (e.g. different weekday or more than a
		// minute difference)
		const now = new Date();
		// local time
		const hours = now.getHours();
		let minutes = now.getMinutes();
		// A sending node knowing the current time with seconds precision SHOULD round its
		// current time to the nearest minute when sending this command.
		if (now.getSeconds() >= 30) {
			minutes = (minutes + 1) % 60;
		}
		// Sunday is 0 in JS, but 7 in Z-Wave
		let weekday = now.getDay();
		if (weekday === 0) weekday = 7;

		if (
			command.weekday !== weekday ||
			command.hour !== hours ||
			command.minute !== minutes
		) {
			const endpoint = command.getEndpoint();
			if (!endpoint) return;

			log.controller.logNode(
				this.nodeId,
				`detected a deviation of the node's clock, updating it...`,
			);
			endpoint.commandClasses.Clock.set(hours, minutes, weekday).catch(
				() => {
					// Don't throw when the update fails
				},
			);
		}
	}

	/**
	 * @internal
	 * Serializes this node in order to store static data in a cache
	 */
	public serialize(): JSONObject {
		const ret = {
			id: this.id,
			interviewStage:
				this.interviewStage >= InterviewStage.RestartFromCache
					? InterviewStage[InterviewStage.Complete]
					: InterviewStage[this.interviewStage],
			deviceClass: this.deviceClass && {
				basic: this.deviceClass.basic,
				generic: this.deviceClass.generic.key,
				specific: this.deviceClass.specific.key,
			},
			isListening: this.isListening,
			isFrequentListening: this.isFrequentListening,
			isRouting: this.isRouting,
			maxBaudRate: this.maxBaudRate,
			isSecure: this.isSecure,
			isBeaming: this.isBeaming,
			version: this.version,
			commandClasses: {} as JSONObject,
		};
		// Sort the CCs by their key before writing to the object
		const sortedCCs = [
			...this.implementedCommandClasses.keys(),
		].sort((a, b) => Math.sign(a - b));
		for (const cc of sortedCCs) {
			const serializedCC = {
				name: CommandClasses[cc],
				endpoints: {} as JSONObject,
			} as JSONObject;
			// We store the support and version information in this location rather than in the version CC
			// Therefore request the information from all endpoints
			for (const endpoint of this.getAllEndpoints()) {
				if (endpoint.implementedCommandClasses.has(cc)) {
					serializedCC.endpoints[
						endpoint.index
					] = endpoint.implementedCommandClasses.get(cc);
				}
			}
			// If the CC is implemented and has values or value metadata,
			// store them
			const ccInstance = this.createCCInstanceUnsafe(cc);
			if (ccInstance) {
				// Store values if there ara any
				const ccValues = ccInstance.serializeValuesForCache();
				if (ccValues.length > 0) serializedCC.values = ccValues;
				const ccMetadata = ccInstance.serializeMetadataForCache();
				if (ccMetadata.length > 0) serializedCC.metadata = ccMetadata;
			}
			ret.commandClasses[num2hex(cc)] = serializedCC;
		}
		return ret;
	}

	/**
	 * @internal
	 * Deserializes the information of this node from a cache.
	 */
	public async deserialize(obj: any): Promise<void> {
		if (obj.interviewStage in InterviewStage) {
			this.interviewStage =
				typeof obj.interviewStage === "number"
					? obj.interviewStage
					: InterviewStage[obj.interviewStage];
		}
		if (isObject(obj.deviceClass)) {
			const { basic, generic, specific } = obj.deviceClass;
			if (
				typeof basic === "number" &&
				typeof generic === "number" &&
				typeof specific === "number"
			) {
				const genericDC = GenericDeviceClass.get(generic);
				this._deviceClass = new DeviceClass(
					basic,
					genericDC,
					SpecificDeviceClass.get(genericDC.key, specific),
				);
			}
		}

		// Parse single properties
		const tryParse = (
			key: Extract<keyof ZWaveNode, string>,
			type: "boolean" | "number" | "string",
		): void => {
			if (typeof obj[key] === type)
				this[`_${key}` as keyof this] = obj[key];
		};
		tryParse("isListening", "boolean");
		tryParse("isFrequentListening", "boolean");
		tryParse("isRouting", "boolean");
		tryParse("maxBaudRate", "number");
		tryParse("isSecure", "boolean");
		tryParse("isBeaming", "boolean");
		tryParse("version", "number");

		function enforceType(
			val: any,
			type: "boolean" | "number" | "string",
		): any {
			return typeof val === type ? val : undefined;
		}

		// We need to cache the endpoint CC support until all CCs have been deserialized
		const endpointCCSupport = new Map<
			number,
			Map<number, Partial<CommandClassInfo>>
		>();

		// Parse CommandClasses
		if (isObject(obj.commandClasses)) {
			const ccDict = obj.commandClasses;
			for (const ccHex of Object.keys(ccDict)) {
				// First make sure this key describes a valid CC
				if (!/^0x[0-9a-fA-F]+$/.test(ccHex)) continue;
				const ccNum = parseInt(ccHex);
				if (!(ccNum in CommandClasses)) continue;

				// Parse the information we have
				const {
					values,
					metadata,
					// Starting with v2.4.2, the CC versions are stored in the endpoints object
					endpoints,
					// These are for compatibility with older versions
					isSupported,
					isControlled,
					version,
				} = ccDict[ccHex];
				if (isObject(endpoints)) {
					// New cache file with a dictionary of CC support information
					const support = new Map<
						number,
						Partial<CommandClassInfo>
					>();
					for (const endpointIndex of Object.keys(endpoints)) {
						// First make sure this key is a number
						if (!/^\d+$/.test(endpointIndex)) continue;
						const numEndpointIndex = parseInt(endpointIndex, 10);

						// Verify the info object
						const info = (endpoints as any)[
							endpointIndex
						] as CommandClassInfo;
						info.isSupported = enforceType(
							info.isSupported,
							"boolean",
						);
						info.isControlled = enforceType(
							info.isControlled,
							"boolean",
						);
						info.version = enforceType(info.version, "number");

						// Update the root endpoint immediately, save non-root endpoint information for later
						if (numEndpointIndex === 0) {
							this.addCC(ccNum, info);
						} else {
							support.set(numEndpointIndex, info);
						}
					}
					endpointCCSupport.set(ccNum, support);
				} else {
					// Legacy cache with single properties for the root endpoint
					this.addCC(ccNum, {
						isSupported: enforceType(isSupported, "boolean"),
						isControlled: enforceType(isControlled, "boolean"),
						version: enforceType(version, "number"),
					});
				}
				// Metadata must be deserialized before values since that may be necessary to correctly translate value IDs
				if (isArray(metadata) && metadata.length > 0) {
					// If any exist, deserialize the metadata aswell
					const ccInstance = this.createCCInstanceUnsafe(ccNum);
					if (ccInstance) {
						// In v2.0.0, propertyName was changed to property. The network caches might still reference the old property names
						for (const m of metadata) {
							if ("propertyName" in m) {
								m.property = m.propertyName;
								delete m.propertyName;
							}
						}
						try {
							ccInstance.deserializeMetadataFromCache(
								metadata as CacheMetadata[],
							);
						} catch (e) {
							log.controller.logNode(this.id, {
								message: `Error during deserialization of CC value metadata from cache:\n${e}`,
								level: "error",
							});
						}
					}
				}
				if (isArray(values) && values.length > 0) {
					// If any exist, deserialize the values aswell
					const ccInstance = this.createCCInstanceUnsafe(ccNum);
					if (ccInstance) {
						// In v2.0.0, propertyName was changed to property. The network caches might still reference the old property names
						for (const v of values) {
							if ("propertyName" in v) {
								v.property = v.propertyName;
								delete v.propertyName;
							}
						}
						try {
							ccInstance.deserializeValuesFromCache(
								values as CacheValue[],
							);
						} catch (e) {
							log.controller.logNode(this.id, {
								message: `Error during deserialization of CC values from cache:\n${e}`,
								level: "error",
							});
						}
					}
				}
			}
		}

		// Now restore the CC versions for each non-root endpoint
		for (const [cc, support] of endpointCCSupport) {
			for (const [endpointIndex, info] of support) {
				const endpoint = this.getEndpoint(endpointIndex);
				if (!endpoint) continue;
				endpoint.addCC(cc, info);
			}
		}

		// And restore the device config
		await this.loadDeviceConfig();
	}

	/**
	 * @internal
	 * Changes the assumed sleep state of the node
	 * @param awake Whether the node should be assumed awake
	 */
	public setAwake(awake: boolean): void {
		if (!this.supportsCC(CommandClasses["Wake Up"])) return;
		WakeUpCC.setAwake(this, awake);
	}

	/** Returns whether the node is currently assumed awake */
	public isAwake(): boolean {
		const isAsleep =
			this.supportsCC(CommandClasses["Wake Up"]) &&
			!WakeUpCC.isAwake(this);
		return !isAsleep;
	}

	/**
	 * Whether the node should be kept awake when there are no pending messages.
	 */
	public keepAwake: boolean = false;

	private isSendingNoMoreInformation: boolean = false;
	/**
	 * @internal
	 * Sends the node a WakeUpCCNoMoreInformation so it can go back to sleep
	 */
	public async sendNoMoreInformation(): Promise<boolean> {
		// Don't send the node back to sleep if it should be kept awake
		if (this.keepAwake) return false;

		// Avoid calling this method more than once
		if (this.isSendingNoMoreInformation) return false;
		this.isSendingNoMoreInformation = true;

		let msgSent = false;
		if (this.isAwake() && this.interviewStage === InterviewStage.Complete) {
			log.controller.logNode(this.id, {
				message: "Sending node back to sleep...",
				direction: "outbound",
			});
			await this.commandClasses["Wake Up"].sendNoMoreInformation();
			this.setAwake(false);
			log.controller.logNode(this.id, "  Node asleep");

			msgSent = true;
		}

		this.isSendingNoMoreInformation = false;
		return msgSent;
	}
}
>>>>>>> e24f81ec
<|MERGE_RESOLUTION|>--- conflicted
+++ resolved
@@ -1,4 +1,3 @@
-<<<<<<< HEAD
 import { isArray, isObject } from "alcalzone-shared/typeguards";
 import { EventEmitter } from "events";
 import type { CCAPI } from "../commandclass/API";
@@ -1981,1989 +1980,4 @@
 		this.isSendingNoMoreInformation = false;
 		return msgSent;
 	}
-}
-=======
-import { isArray, isObject } from "alcalzone-shared/typeguards";
-import { EventEmitter } from "events";
-import type { CCAPI } from "../commandclass/API";
-import { getHasLifelineValueId } from "../commandclass/AssociationCC";
-import { BasicCC, BasicCCReport, BasicCCSet } from "../commandclass/BasicCC";
-import {
-	CentralSceneCCNotification,
-	CentralSceneKeys,
-	getSceneValueId,
-} from "../commandclass/CentralSceneCC";
-import { ClockCCReport } from "../commandclass/ClockCC";
-import {
-	CommandClass,
-	CommandClassInfo,
-	getCCValueMetadata,
-} from "../commandclass/CommandClass";
-import {
-	actuatorCCs,
-	applicationCCs,
-	CommandClasses,
-	getCCName,
-	sensorCCs,
-} from "../commandclass/CommandClasses";
-import {
-	getManufacturerIdValueId,
-	getProductIdValueId,
-	getProductTypeValueId,
-} from "../commandclass/ManufacturerSpecificCC";
-import { getEndpointCCsValueId } from "../commandclass/MultiChannelCC";
-import { NotificationCCReport } from "../commandclass/NotificationCC";
-import {
-	getDimmingDurationValueID,
-	getSceneIdValueID,
-	SceneActivationCCSet,
-} from "../commandclass/SceneActivationCC";
-import { getFirmwareVersionsValueId } from "../commandclass/VersionCC";
-import {
-	getWakeUpIntervalValueId,
-	WakeUpCC,
-	WakeUpCCWakeUpNotification,
-} from "../commandclass/WakeUpCC";
-import { DeviceConfig, lookupDevice } from "../config/Devices";
-import { lookupNotification } from "../config/Notifications";
-import {
-	ApplicationUpdateRequest,
-	ApplicationUpdateRequestNodeInfoReceived,
-	ApplicationUpdateRequestNodeInfoRequestFailed,
-} from "../controller/ApplicationUpdateRequest";
-import {
-	Baudrate,
-	GetNodeProtocolInfoRequest,
-	GetNodeProtocolInfoResponse,
-} from "../controller/GetNodeProtocolInfoMessages";
-import {
-	GetRoutingInfoRequest,
-	GetRoutingInfoResponse,
-} from "../controller/GetRoutingInfoMessages";
-import type { Driver } from "../driver/Driver";
-import { ZWaveError, ZWaveErrorCodes } from "../error/ZWaveError";
-import log from "../log";
-import { timespan } from "../util/date";
-import { topologicalSort } from "../util/graph";
-import { getEnumMemberName, JSONObject, Mixin } from "../util/misc";
-import { num2hex, stringify } from "../util/strings";
-import type { CacheMetadata, CacheValue } from "../values/Cache";
-import type { ValueMetadata } from "../values/Metadata";
-import {
-	BasicDeviceClasses,
-	DeviceClass,
-	GenericDeviceClass,
-	GenericDeviceClasses,
-	SpecificDeviceClass,
-} from "./DeviceClass";
-import { Endpoint } from "./Endpoint";
-import type { NodeUpdatePayload } from "./NodeInfo";
-import {
-	RequestNodeInfoRequest,
-	RequestNodeInfoResponse,
-} from "./RequestNodeInfoMessages";
-import { InterviewStage, NodeStatus } from "./Types";
-import type {
-	TranslatedValueID,
-	ZWaveNodeEventCallbacks,
-	ZWaveNodeEvents,
-	ZWaveNodeValueEventCallbacks,
-} from "./Types";
-import {
-	MetadataUpdatedArgs,
-	ValueDB,
-	ValueID,
-	valueIdToString,
-} from "./ValueDB";
-
-export interface ZWaveNode {
-	on<TEvent extends ZWaveNodeEvents>(
-		event: TEvent,
-		callback: ZWaveNodeEventCallbacks[TEvent],
-	): this;
-	once<TEvent extends ZWaveNodeEvents>(
-		event: TEvent,
-		callback: ZWaveNodeEventCallbacks[TEvent],
-	): this;
-	removeListener<TEvent extends ZWaveNodeEvents>(
-		event: TEvent,
-		callback: ZWaveNodeEventCallbacks[TEvent],
-	): this;
-	off<TEvent extends ZWaveNodeEvents>(
-		event: TEvent,
-		callback: ZWaveNodeEventCallbacks[TEvent],
-	): this;
-	removeAllListeners(event?: ZWaveNodeEvents): this;
-
-	emit<TEvent extends ZWaveNodeEvents>(
-		event: TEvent,
-		...args: Parameters<ZWaveNodeEventCallbacks[TEvent]>
-	): this;
-}
-
-/**
- * A ZWaveNode represents a node in a Z-Wave network. It is also an instance
- * of its root endpoint (index 0)
- */
-@Mixin([EventEmitter])
-export class ZWaveNode extends Endpoint {
-	public constructor(
-		public readonly id: number,
-		driver: Driver,
-		deviceClass?: DeviceClass,
-		supportedCCs: CommandClasses[] = [],
-		controlledCCs: CommandClasses[] = [],
-	) {
-		// Define this node's intrinsic endpoint as the root device (0)
-		super(id, driver, 0);
-
-		this._valueDB = new ValueDB();
-		for (const event of [
-			"value added",
-			"value updated",
-			"value removed",
-			"metadata updated",
-		] as const) {
-			this._valueDB.on(event, this.translateValueEvent.bind(this, event));
-		}
-
-		this._deviceClass = deviceClass;
-		for (const cc of supportedCCs) this.addCC(cc, { isSupported: true });
-		for (const cc of controlledCCs) this.addCC(cc, { isControlled: true });
-	}
-
-	/**
-	 * Cleans up all resources used by this node
-	 */
-	public destroy(): void {
-		// Remove all timeouts
-		for (const timeout of [
-			this.sceneActivationResetTimeout,
-			this.centralSceneKeyHeldDownContext?.timeout,
-			...this.notificationIdleTimeouts.values(),
-			...this.manualRefreshTimers.values(),
-		]) {
-			if (timeout) clearTimeout(timeout);
-		}
-	}
-
-	/**
-	 * Enhances a value id so it can be consumed better by applications
-	 */
-	private translateValueID<T extends ValueID>(
-		valueId: T,
-	): T & TranslatedValueID {
-		// Try to retrieve the speaking CC name
-		const commandClassName = getCCName(valueId.commandClass);
-		const ret: T & TranslatedValueID = {
-			commandClassName,
-			...valueId,
-		};
-		const ccInstance = this.createCCInstanceInternal(valueId.commandClass);
-		if (!ccInstance) {
-			throw new ZWaveError(
-				`Cannot translate a value ID for the non-implemented CC ${getEnumMemberName(
-					CommandClasses,
-					valueId.commandClass,
-				)}`,
-				ZWaveErrorCodes.CC_NotImplemented,
-			);
-		}
-
-		// Retrieve the speaking property name
-		ret.propertyName = ccInstance.translateProperty(
-			valueId.property,
-			valueId.propertyKey,
-		);
-		// Try to retrieve the speaking property key
-		if (valueId.propertyKey != undefined) {
-			const propertyKey = ccInstance.translatePropertyKey(
-				valueId.property,
-				valueId.propertyKey,
-			);
-			ret.propertyKeyName = propertyKey;
-		}
-		return ret;
-	}
-
-	/**
-	 * Enhances the raw event args of the ValueDB so it can be consumed better by applications
-	 */
-	private translateValueEvent<T extends ValueID>(
-		eventName: keyof ZWaveNodeValueEventCallbacks,
-		arg: T,
-	): void {
-		// Try to retrieve the speaking CC name
-		const outArg = this.translateValueID(arg);
-		// If this is a metadata event, make sure we return the merged metadata
-		if ("metadata" in outArg) {
-			((outArg as unknown) as MetadataUpdatedArgs).metadata = this.getValueMetadata(
-				arg,
-			);
-		}
-		// Log the value change
-		const ccInstance = this.createCCInstanceInternal(arg.commandClass);
-		const isInternalValue =
-			ccInstance && ccInstance.isInternalValue(arg.property as any);
-		// I don't like the splitting and any but its the easiest solution here
-		const [changeTarget, changeType] = eventName.split(" ");
-		const logArgument = {
-			...outArg,
-			nodeId: this.nodeId,
-			internal: isInternalValue,
-		};
-		if (changeTarget === "value") {
-			log.controller.value(changeType as any, logArgument as any);
-		} else if (changeTarget === "metadata") {
-			log.controller.metadataUpdated(logArgument);
-		}
-		if (!isInternalValue) {
-			// And pass the translated event to our listeners
-			this.emit(eventName, this, outArg as any);
-		}
-	}
-
-	private _status: NodeStatus = NodeStatus.Unknown;
-	/**
-	 * Which status the node is believed to be in. Changing this emits the corresponding events.
-	 * There should be no need to set this property from outside this library.
-	 */
-	public get status(): NodeStatus {
-		return this._status;
-	}
-	public set status(value: NodeStatus) {
-		const oldStatus = this._status;
-		this._status = value;
-
-		if (oldStatus !== this._status) {
-			if (oldStatus === NodeStatus.Dead) {
-				this.emit("alive", this);
-			}
-			if (this._status === NodeStatus.Asleep) {
-				this.emit("sleep", this);
-			} else if (this._status === NodeStatus.Awake) {
-				this.emit("wake up", this);
-			} else if (this._status === NodeStatus.Dead) {
-				this.emit("dead", this);
-			}
-		}
-
-		// To be marked ready, a node must be known to be not dead
-		if (
-			this.nodeMayBeReady &&
-			// listening nodes must have communicated with us
-			((this._isListening && this._status === NodeStatus.Awake) ||
-				// sleeping nodes are assumed to be ready
-				(!this._isListening && this._status !== NodeStatus.Dead))
-		) {
-			this.emitReadyEventOnce();
-		}
-	}
-
-	// The node is only ready when the interview has been completed
-	// to a certain degree
-	private nodeMayBeReady = false;
-	private nodeReadyEmitted = false;
-	/** Emits the ready event if it has not been emitted yet */
-	private emitReadyEventOnce(): void {
-		if (this.nodeReadyEmitted) return;
-		this.emit("ready", this);
-		log.controller.logNode(this.id, `node is ready`, "warn");
-		this.nodeReadyEmitted = true;
-	}
-
-	private _deviceClass: DeviceClass | undefined;
-	public get deviceClass(): DeviceClass | undefined {
-		return this._deviceClass;
-	}
-
-	private _isListening: boolean | undefined;
-	public get isListening(): boolean | undefined {
-		return this._isListening;
-	}
-
-	private _isFrequentListening: boolean | undefined;
-	public get isFrequentListening(): boolean | undefined {
-		return this._isFrequentListening;
-	}
-
-	private _isRouting: boolean | undefined;
-	public get isRouting(): boolean | undefined {
-		return this._isRouting;
-	}
-
-	private _maxBaudRate: Baudrate | undefined;
-	public get maxBaudRate(): Baudrate | undefined {
-		return this._maxBaudRate;
-	}
-
-	private _isSecure: boolean | undefined;
-	public get isSecure(): boolean | undefined {
-		return this._isSecure;
-	}
-
-	private _version: number | undefined;
-	/** The Z-Wave protocol version this node implements */
-	public get version(): number | undefined {
-		return this._version;
-	}
-
-	private _isBeaming: boolean | undefined;
-	public get isBeaming(): boolean | undefined {
-		return this._isBeaming;
-	}
-
-	public get manufacturerId(): number | undefined {
-		return this.getValue(getManufacturerIdValueId());
-	}
-
-	public get productId(): number | undefined {
-		return this.getValue(getProductIdValueId());
-	}
-
-	public get productType(): number | undefined {
-		return this.getValue(getProductTypeValueId());
-	}
-
-	public get firmwareVersion(): string | undefined {
-		// We're only interested in the first (main) firmware
-		return this.getValue<string[]>(getFirmwareVersionsValueId())?.[0];
-	}
-
-	private _deviceConfig: DeviceConfig | undefined;
-	/**
-	 * Contains additional information about this node, loaded from a config file
-	 */
-	public get deviceConfig(): DeviceConfig | undefined {
-		return this._deviceConfig;
-	}
-
-	public get label(): string | undefined {
-		return this._deviceConfig?.label;
-	}
-
-	private _neighbors: readonly number[] = [];
-	/** The IDs of all direct neighbors of this node */
-	public get neighbors(): readonly number[] {
-		return this._neighbors;
-	}
-
-	private nodeInfoReceived: boolean = false;
-
-	private _valueDB = new ValueDB();
-	/**
-	 * Provides access to this node's values
-	 * @internal
-	 */
-	public get valueDB(): ValueDB {
-		return this._valueDB;
-	}
-
-	/**
-	 * Retrieves a stored value for a given value id.
-	 * This does not request an updated value from the node!
-	 */
-	/* wotan-disable-next-line no-misused-generics */
-	public getValue<T = unknown>(valueId: ValueID): T | undefined {
-		return this._valueDB.getValue(valueId);
-	}
-
-	/**
-	 * Retrieves metadata for a given value id.
-	 * This can be used to enhance the user interface of an application
-	 */
-	public getValueMetadata(valueId: ValueID): ValueMetadata {
-		const { commandClass, property } = valueId;
-		return {
-			// Merge static metadata
-			...getCCValueMetadata(commandClass, property),
-			// with potentially existing dynamic metadata
-			...this._valueDB.getMetadata(valueId),
-		};
-	}
-
-	/** Returns a list of all value names that are defined on all endpoints of this node */
-	public getDefinedValueIDs(): TranslatedValueID[] {
-		const ret: TranslatedValueID[] = [];
-		for (const endpoint of this.getAllEndpoints()) {
-			for (const cc of endpoint.implementedCommandClasses.keys()) {
-				const ccInstance = endpoint.createCCInstanceUnsafe(cc);
-				if (ccInstance) {
-					ret.push(
-						...ccInstance
-							.getDefinedValueIDs()
-							.map((id) => this.translateValueID(id)),
-					);
-				}
-			}
-		}
-
-		// Application command classes of the Root Device capabilities that are also advertised by at
-		// least one End Point SHOULD be filtered out by controlling nodes before presenting the functionalities
-		// via service discovery mechanisms like mDNS or to users in a GUI.
-		return this.filterRootApplicationCCValueIDs(ret);
-	}
-
-	/**
-	 * Removes all Value IDs from an array that belong to a root endpoint and have a corresponding
-	 * Value ID on a non-root endpoint
-	 */
-	private filterRootApplicationCCValueIDs(
-		allValueIds: TranslatedValueID[],
-	): TranslatedValueID[] {
-		return allValueIds.filter((vid) => {
-			// Non-root endpoint values don't need to be filtered
-			if (!!vid.endpoint) return true;
-			// Non-application CCs don't need to be filtered
-			if (!applicationCCs.includes(vid.commandClass)) return true;
-			// Filter out root values if an identical value ID exists for another endpoint
-			const valueExistsOnAnotherEndpoint = allValueIds.some(
-				(other) =>
-					// same CC
-					other.commandClass === vid.commandClass &&
-					// non-root endpoint
-					!!other.endpoint &&
-					// same property and key
-					other.property === vid.property &&
-					other.propertyKey === vid.propertyKey,
-			);
-			return !valueExistsOnAnotherEndpoint;
-		});
-	}
-
-	/**
-	 * Updates a value for a given property of a given CommandClass on the node.
-	 * This will communicate with the node!
-	 */
-	public async setValue(valueId: ValueID, value: unknown): Promise<boolean> {
-		// Try to retrieve the corresponding CC API
-		try {
-			// Access the CC API by name
-			const endpointInstance = this.getEndpoint(valueId.endpoint || 0);
-			if (!endpointInstance) return false;
-			const api = (endpointInstance.commandClasses as any)[
-				valueId.commandClass
-			] as CCAPI;
-			// Check if the setValue method is implemented
-			if (!api.setValue) return false;
-			// And call it
-			await api.setValue(
-				{
-					property: valueId.property,
-					propertyKey: valueId.propertyKey,
-				},
-				value,
-			);
-			return true;
-		} catch (e) {
-			// Define which errors during setValue are expected and won't crash
-			// the driver:
-			if (e instanceof ZWaveError) {
-				let handled = false;
-				let emitErrorEvent = false;
-				switch (e.code) {
-					// This CC or API is not implemented
-					case ZWaveErrorCodes.CC_NotImplemented:
-					case ZWaveErrorCodes.CC_NoAPI:
-						handled = true;
-						break;
-					// A user tried to set an invalid value
-					case ZWaveErrorCodes.Argument_Invalid:
-						handled = true;
-						emitErrorEvent = true;
-						break;
-				}
-				if (emitErrorEvent) this.driver.emit("error", e.message);
-				if (handled) return false;
-			}
-			throw e;
-		}
-	}
-
-	public get endpointCountIsDynamic(): boolean | undefined {
-		return this.getValue({
-			commandClass: CommandClasses["Multi Channel"],
-			property: "countIsDynamic",
-		});
-	}
-
-	public get endpointsHaveIdenticalCapabilities(): boolean | undefined {
-		return this.getValue({
-			commandClass: CommandClasses["Multi Channel"],
-			property: "identicalCapabilities",
-		});
-	}
-
-	public get individualEndpointCount(): number | undefined {
-		return this.getValue({
-			commandClass: CommandClasses["Multi Channel"],
-			property: "individualCount",
-		});
-	}
-
-	public get aggregatedEndpointCount(): number | undefined {
-		return this.getValue({
-			commandClass: CommandClasses["Multi Channel"],
-			property: "aggregatedCount",
-		});
-	}
-
-	private getEndpointCCs(index: number): CommandClasses[] | undefined {
-		return this.getValue(
-			getEndpointCCsValueId(
-				this.endpointsHaveIdenticalCapabilities ? 1 : index,
-			),
-		);
-	}
-
-	/** Returns the current endpoint count of this node */
-	public getEndpointCount(): number {
-		return (
-			(this.individualEndpointCount || 0) +
-			(this.aggregatedEndpointCount || 0)
-		);
-	}
-
-	/** Whether the Multi Channel CC has been interviewed and all endpoint information is known */
-	private get isMultiChannelInterviewComplete(): boolean {
-		return !!this.getValue({
-			commandClass: CommandClasses["Multi Channel"],
-			endpoint: 0,
-			property: "interviewComplete",
-		});
-	}
-
-	/** Cache for this node's endpoint instances */
-	private _endpointInstances = new Map<number, Endpoint>();
-	/**
-	 * Returns an endpoint of this node with the given index. 0 returns the node itself.
-	 */
-	public getEndpoint(index: 0): Endpoint;
-	public getEndpoint(index: number): Endpoint | undefined;
-	public getEndpoint(index: number): Endpoint | undefined {
-		if (index < 0)
-			throw new ZWaveError(
-				"The endpoint index must be positive!",
-				ZWaveErrorCodes.Argument_Invalid,
-			);
-		// Zero is the root endpoint - i.e. this node
-		if (index === 0) return this;
-		// Check if the requested endpoint exists on the physical node
-		if (index > this.getEndpointCount()) return undefined;
-		// Check if the Multi Channel CC interview for this node is completed,
-		// because we don't have all the information before that
-		if (!this.isMultiChannelInterviewComplete) {
-			log.driver.print(
-				`Node ${this.nodeId}, Endpoint ${index}: Trying to access endpoint instance before Multi Channel interview`,
-				"error",
-			);
-			return undefined;
-		}
-		// Create an endpoint instance if it does not exist
-		if (!this._endpointInstances.has(index)) {
-			this._endpointInstances.set(
-				index,
-				new Endpoint(
-					this.id,
-					this.driver,
-					index,
-					this.getEndpointCCs(index),
-				),
-			);
-		}
-		return this._endpointInstances.get(index)!;
-	}
-
-	/** Returns a list of all endpoints of this node, including the root endpoint (index 0) */
-	public getAllEndpoints(): Endpoint[] {
-		const ret: Endpoint[] = [this];
-		// Check if the Multi Channel CC interview for this node is completed,
-		// because we don't have all the endpoint information before that
-		if (this.isMultiChannelInterviewComplete) {
-			for (let i = 1; i <= this.getEndpointCount(); i++) {
-				// Iterating over the endpoint count ensures that we don't get undefined
-				ret.push(this.getEndpoint(i)!);
-			}
-		}
-		return ret;
-	}
-
-	/**
-	 * This tells us which interview stage was last completed
-	 */
-	public interviewStage: InterviewStage = InterviewStage.None;
-
-	private _interviewAttempts: number = 0;
-	/** How many attempts to interview this node have already been made */
-	public get interviewAttempts(): number {
-		return this._interviewAttempts;
-	}
-
-	/** Utility function to check if this node is the controller */
-	public isControllerNode(): boolean {
-		return this.id === this.driver.controller.ownNodeId;
-	}
-
-	/**
-	 * @internal
-	 * Interviews this node. Returns true when it succeeded, false otherwise
-	 */
-	public async interview(): Promise<boolean> {
-		if (this.interviewStage === InterviewStage.Complete) {
-			log.controller.logNode(
-				this.id,
-				`skipping interview because it is already completed`,
-			);
-			return true;
-		} else {
-			log.controller.interviewStart(this);
-		}
-
-		// Remember that we tried to interview this node
-		this._interviewAttempts++;
-
-		// The interview is done in several stages. At each point, the interview process might be aborted
-		// due to a stage failing. The reached stage is saved, so we can continue it later without
-		// repeating stages unnecessarily
-
-		if (this.interviewStage === InterviewStage.None) {
-			// do a full interview starting with the protocol info
-			log.controller.logNode(
-				this.id,
-				`new node, doing a full interview...`,
-			);
-			await this.queryProtocolInfo();
-		}
-
-		if (this.interviewStage === InterviewStage.ProtocolInfo) {
-			await this.queryNodeInfo();
-		}
-
-		// // TODO:
-		// // SecurityReport,			// [ ] Retrieve a list of Command Classes that require Security
-
-		// The node is deemed ready when has been interviewed completely at least once
-		if (this.interviewStage === InterviewStage.RestartFromCache) {
-			// Mark the node as potentially ready. The first message will determine if it is
-			this.nodeMayBeReady = true;
-			// Sleeping nodes are assumed to be ready immediately. Otherwise the library would wait until 3 messages have timed out, which is weird.
-			if (!this._isListening) this.emitReadyEventOnce();
-		}
-
-		// At this point the basic interview of new nodes is done. Start here when re-interviewing known nodes
-		// to get updated information about command classes
-		if (
-			this.interviewStage === InterviewStage.RestartFromCache ||
-			this.interviewStage === InterviewStage.NodeInfo
-		) {
-			// Only advance the interview if it was completed, otherwise abort
-			if (await this.interviewCCs()) {
-				await this.setInterviewStage(InterviewStage.CommandClasses);
-			} else {
-				return false;
-			}
-		}
-
-		if (this.interviewStage === InterviewStage.CommandClasses) {
-			// Load a config file for this node if it exists and overwrite the previously reported information
-			await this.overwriteConfig();
-		}
-
-		if (this.interviewStage === InterviewStage.OverwriteConfig) {
-			// Request a list of this node's neighbors
-			await this.queryNeighbors();
-		}
-
-		await this.setInterviewStage(InterviewStage.Complete);
-
-		this.nodeMayBeReady = true;
-		this.emitReadyEventOnce();
-
-		// Regularly query listening nodes for updated values
-		this.scheduleManualValueRefreshesForListeningNodes();
-
-		// Tell listeners that the interview is completed
-		// The driver will then send this node to sleep
-		this.emit("interview completed", this);
-		return true;
-	}
-
-	/** Updates this node's interview stage and saves to cache when appropriate */
-	private async setInterviewStage(
-		completedStage: InterviewStage,
-	): Promise<void> {
-		this.interviewStage = completedStage;
-		// Also save to the cache after certain stages
-		switch (completedStage) {
-			case InterviewStage.ProtocolInfo:
-			case InterviewStage.NodeInfo:
-			case InterviewStage.CommandClasses:
-			case InterviewStage.Complete:
-				await this.driver.saveNetworkToCache();
-		}
-		log.controller.interviewStage(this);
-	}
-
-	/** Step #1 of the node interview */
-	protected async queryProtocolInfo(): Promise<void> {
-		log.controller.logNode(this.id, {
-			message: "querying protocol info...",
-			direction: "outbound",
-		});
-		const resp = await this.driver.sendMessage<GetNodeProtocolInfoResponse>(
-			new GetNodeProtocolInfoRequest(this.driver, { nodeId: this.id }),
-		);
-		this._deviceClass = resp.deviceClass;
-		this._isListening = resp.isListening;
-		this._isFrequentListening = resp.isFrequentListening;
-		this._isRouting = resp.isRouting;
-		this._maxBaudRate = resp.maxBaudRate;
-		this._isSecure = resp.isSecure;
-		this._version = resp.version;
-		this._isBeaming = resp.isBeaming;
-
-		let logMessage = "received response for protocol info:";
-		if (this.deviceClass) {
-			logMessage += `
-basic device class:    ${BasicDeviceClasses[this.deviceClass.basic]} (${num2hex(
-				this.deviceClass.basic,
-			)})
-generic device class:  ${this.deviceClass.generic.name} (${num2hex(
-				this.deviceClass.generic.key,
-			)})
-specific device class: ${this.deviceClass.specific.name} (${num2hex(
-				this.deviceClass.specific.key,
-			)})`;
-		}
-		logMessage += `
-is a listening device: ${this.isListening}
-is frequent listening: ${this.isFrequentListening}
-is a routing device:   ${this.isRouting}
-is a secure device:    ${this.isSecure}
-is a beaming device:   ${this.isBeaming}
-is a listening device: ${this.isListening}
-maximum baud rate:     ${this.maxBaudRate} kbps
-version:               ${this.version}`;
-		log.controller.logNode(this.id, {
-			message: logMessage,
-			direction: "inbound",
-		});
-
-		if (!this.isListening && !this.isFrequentListening) {
-			// This is a "sleeping" device which must support the WakeUp CC.
-			// We are requesting the supported CCs later, but those commands may need to go into the
-			// wakeup queue. Thus we need to mark WakeUp as supported
-			this.addCC(CommandClasses["Wake Up"], {
-				isSupported: true,
-			});
-			// Assume the node is awake, after all we're communicating with it.
-			this.setAwake(true);
-		}
-
-		await this.setInterviewStage(InterviewStage.ProtocolInfo);
-	}
-
-	/** Node interview: pings the node to see if it responds */
-	protected async ping(): Promise<boolean> {
-		if (this.isControllerNode()) {
-			log.controller.logNode(this.id, "not pinging the controller");
-		} else {
-			log.controller.logNode(this.id, {
-				message: "pinging the node...",
-				direction: "outbound",
-			});
-
-			try {
-				await this.commandClasses["No Operation"].send();
-				log.controller.logNode(this.id, {
-					message: "ping successful",
-					direction: "inbound",
-				});
-			} catch (e) {
-				log.controller.logNode(this.id, "ping failed: " + e.message);
-				return false;
-			}
-		}
-		return true;
-	}
-
-	/** Step #5 of the node interview */
-	protected async queryNodeInfo(): Promise<void> {
-		if (this.isControllerNode()) {
-			log.controller.logNode(
-				this.id,
-				"not querying node info from the controller",
-			);
-		} else {
-			log.controller.logNode(this.id, {
-				message: "querying node info...",
-				direction: "outbound",
-			});
-			const resp = await this.driver.sendMessage<
-				RequestNodeInfoResponse | ApplicationUpdateRequest
-			>(new RequestNodeInfoRequest(this.driver, { nodeId: this.id }));
-			if (
-				(resp instanceof RequestNodeInfoResponse && !resp.wasSent) ||
-				resp instanceof ApplicationUpdateRequestNodeInfoRequestFailed
-			) {
-				log.controller.logNode(
-					this.id,
-					`querying the node info failed`,
-					"error",
-				);
-			} else if (
-				resp instanceof ApplicationUpdateRequestNodeInfoReceived
-			) {
-				const logLines: string[] = [
-					"node info received",
-					"supported CCs:",
-				];
-				for (const cc of resp.nodeInformation.supportedCCs) {
-					const ccName = CommandClasses[cc];
-					logLines.push(`· ${ccName ? ccName : num2hex(cc)}`);
-				}
-				logLines.push("controlled CCs:");
-				for (const cc of resp.nodeInformation.controlledCCs) {
-					const ccName = CommandClasses[cc];
-					logLines.push(`· ${ccName ? ccName : num2hex(cc)}`);
-				}
-				log.controller.logNode(this.id, {
-					message: logLines.join("\n"),
-					direction: "inbound",
-				});
-				this.updateNodeInfo(resp.nodeInformation);
-			}
-		}
-		await this.setInterviewStage(InterviewStage.NodeInfo);
-	}
-
-	/**
-	 * Loads the device configuration for this node from a config file
-	 */
-	protected async loadDeviceConfig(): Promise<void> {
-		// But the configuration definitions might change
-		if (
-			this.manufacturerId != undefined &&
-			this.productType != undefined &&
-			this.productId != undefined
-		) {
-			// Try to load the config file
-			log.controller.logNode(this.id, "trying to load device config");
-			this._deviceConfig = await lookupDevice(
-				this.manufacturerId,
-				this.productType,
-				this.productId,
-				this.firmwareVersion,
-			);
-			if (this._deviceConfig) {
-				log.controller.logNode(this.id, "device config loaded");
-			} else {
-				log.controller.logNode(
-					this.id,
-					"no device config loaded",
-					"warn",
-				);
-			}
-		}
-	}
-
-	/** Step #? of the node interview */
-	protected async interviewCCs(): Promise<boolean> {
-		// We determine the correct interview order by topologically sorting a dependency graph
-		let interviewGraph = this.buildCCInterviewGraph();
-		let interviewOrder: CommandClasses[];
-		try {
-			interviewOrder = topologicalSort(interviewGraph);
-		} catch (e) {
-			// This interview cannot be done
-			throw new ZWaveError(
-				"The CC interview cannot be completed because there are circular dependencies between CCs!",
-				ZWaveErrorCodes.CC_Invalid,
-			);
-		}
-
-		// Now that we know the correct order, do the interview in sequence
-		for (const cc of interviewOrder) {
-			let instance: CommandClass;
-			try {
-				instance = this.createCCInstance(cc)!;
-			} catch (e) {
-				if (
-					e instanceof ZWaveError &&
-					e.code === ZWaveErrorCodes.CC_NotSupported
-				) {
-					// The CC is no longer supported. This can happen if the node tells us
-					// something different in the Version interview than it did in its NIF
-					continue;
-				}
-				// we want to pass all other errors through
-				throw e;
-			}
-
-			try {
-				await instance.interview(!instance.interviewComplete);
-			} catch (e) {
-				if (
-					e instanceof ZWaveError &&
-					(e.code === ZWaveErrorCodes.Controller_MessageDropped ||
-						e.code === ZWaveErrorCodes.Controller_NodeTimeout)
-				) {
-					// We had a CAN or timeout during the interview
-					// or the node is presumed dead. Abort the process
-					return false;
-				}
-				// we want to pass all other errors through
-				throw e;
-			}
-
-			try {
-				if (cc === CommandClasses.Version) {
-					// After the version CC interview, we have enough info to load the correct device config file
-					await this.loadDeviceConfig();
-				}
-				await this.driver.saveNetworkToCache();
-			} catch (e) {
-				log.controller.print(
-					`${getEnumMemberName(
-						CommandClasses,
-						cc,
-					)}: Error after interview:\n${e.message}`,
-					"error",
-				);
-			}
-		}
-
-		// Now query ALL endpoints
-		for (
-			let endpointIndex = 1;
-			endpointIndex <= this.getEndpointCount();
-			endpointIndex++
-		) {
-			const endpoint = this.getEndpoint(endpointIndex);
-			if (!endpoint) continue;
-
-			interviewGraph = endpoint.buildCCInterviewGraph();
-			try {
-				interviewOrder = topologicalSort(interviewGraph);
-			} catch (e) {
-				// This interview cannot be done
-				throw new ZWaveError(
-					"The CC interview cannot be completed because there are circular dependencies between CCs!",
-					ZWaveErrorCodes.CC_Invalid,
-				);
-			}
-
-			// Now that we know the correct order, do the interview in sequence
-			for (const cc of interviewOrder) {
-				let instance: CommandClass;
-				try {
-					instance = endpoint.createCCInstance(cc)!;
-				} catch (e) {
-					if (
-						e instanceof ZWaveError &&
-						e.code === ZWaveErrorCodes.CC_NotSupported
-					) {
-						// The CC is no longer supported. This can happen if the node tells us
-						// something different in the Version interview than it did in its NIF
-						continue;
-					}
-					// we want to pass all other errors through
-					throw e;
-				}
-
-				try {
-					await instance.interview(!instance.interviewComplete);
-				} catch (e) {
-					if (
-						e instanceof ZWaveError &&
-						(e.code === ZWaveErrorCodes.Controller_MessageDropped ||
-							e.code === ZWaveErrorCodes.Controller_NodeTimeout)
-					) {
-						// We had a CAN or timeout during the interview
-						// or the node is presumed dead. Abort the process
-						return false;
-					}
-					// we want to pass all other errors through
-					throw e;
-				}
-
-				try {
-					await this.driver.saveNetworkToCache();
-				} catch (e) {
-					log.controller.print(
-						`${getEnumMemberName(
-							CommandClasses,
-							cc,
-						)}: Error after interview:\n${e.message}`,
-						"error",
-					);
-				}
-			}
-		}
-
-		// If a node or endpoint supports any actuator CC, don't offer the Basic CC
-		for (const endpoint of this.getAllEndpoints()) {
-			endpoint.hideBasicCCInFavorOfActuatorCCs();
-		}
-
-		// TODO: Overwrite the reported config with configuration files (like OZW does)
-
-		return true;
-	}
-
-	/**
-	 * @internal
-	 * Handles the receipt of a NIF / NodeUpdatePayload
-	 */
-	public updateNodeInfo(nodeInfo: NodeUpdatePayload): void {
-		if (!this.nodeInfoReceived) {
-			for (const cc of nodeInfo.supportedCCs)
-				this.addCC(cc, { isSupported: true });
-			for (const cc of nodeInfo.controlledCCs)
-				this.addCC(cc, { isControlled: true });
-			this.nodeInfoReceived = true;
-		}
-
-		// As the NIF is sent on wakeup, treat this as a sign that the node is awake
-		if (!this.isAwake()) this.setAwake(true);
-
-		// SDS14223 Unless unsolicited <XYZ> Report Commands are received,
-		// a controlling node MUST probe the current values when the
-		// supporting node issues a Wake Up Notification Command for sleeping nodes.
-
-		// This is not the handler for wakeup notifications, but some legacy devices send this
-		// message whenever there's an update
-		if (this.requiresManualValueRefresh()) {
-			log.controller.logNode(this.nodeId, {
-				message: `Node does not send unsolicited updates, refreshing actuator and sensor values...`,
-			});
-			this.refreshValues();
-		}
-	}
-
-	/** Returns whether a manual refresh of non-static values is likely necessary for this node */
-	public requiresManualValueRefresh(): boolean {
-		// If there was no lifeline configured, we assume that the controller
-		// does not receive unsolicited updates from the node
-		return (
-			this.interviewStage === InterviewStage.Complete &&
-			!this.supportsCC(CommandClasses["Z-Wave Plus Info"]) &&
-			!this.valueDB.getValue(getHasLifelineValueId())
-		);
-	}
-
-	/**
-	 * Schedules the regular refreshes of some CC values
-	 */
-	private scheduleManualValueRefreshesForListeningNodes(): void {
-		// Only schedule this for listening nodes. Sleeping nodes are queried on wakeup
-		if (this.supportsCC(CommandClasses["Wake Up"])) return;
-		// Only schedule this if we don't expect any unsolicited updates
-		if (!this.requiresManualValueRefresh()) return;
-
-		// TODO: The timespan definitions should be on the CCs themselves (probably as decorators)
-		this.scheduleManualValueRefresh(
-			CommandClasses.Battery,
-			// The specs say once per month, but that's a bit too unfrequent IMO
-			// Also the maximum that setInterval supports is ~24.85 days
-			timespan.days(7),
-		);
-		this.scheduleManualValueRefresh(
-			CommandClasses.Meter,
-			timespan.hours(6),
-		);
-		this.scheduleManualValueRefresh(
-			CommandClasses["Multilevel Sensor"],
-			timespan.hours(6),
-		);
-	}
-
-	private manualRefreshTimers = new Map<CommandClasses, NodeJS.Timeout>();
-	/**
-	 * Is used to schedule a manual value refresh for nodes that don't send unsolicited commands
-	 */
-	private scheduleManualValueRefresh(
-		cc: CommandClasses,
-		timeout: number,
-	): void {
-		// // Avoid triggering the refresh multiple times
-		// this.cancelManualValueRefresh(cc);
-		this.manualRefreshTimers.set(
-			cc,
-			setInterval(() => {
-				this.refreshCCValues(cc);
-			}, timeout).unref(),
-		);
-	}
-
-	private cancelManualValueRefresh(cc: CommandClasses): void {
-		if (this.manualRefreshTimers.has(cc)) {
-			const timeout = this.manualRefreshTimers.get(cc)!;
-			clearTimeout(timeout);
-			this.manualRefreshTimers.delete(cc);
-		}
-	}
-
-	/**
-	 * Refreshes all non-static values of a single CC from this node.
-	 * WARNING: It is not recommended to await this method!
-	 */
-	private async refreshCCValues(cc: CommandClasses): Promise<void> {
-		for (const endpoint of this.getAllEndpoints()) {
-			const instance = endpoint.createCCInstanceUnsafe(cc);
-			if (instance) {
-				// Don't do a complete interview, only dynamic values
-				try {
-					await instance.interview(false);
-				} catch (e) {
-					log.controller.logNode(
-						this.id,
-						`failed to refresh values for ${getEnumMemberName(
-							CommandClasses,
-							cc,
-						)}, endpoint ${endpoint.index}: ${e.message}`,
-						"error",
-					);
-				}
-			}
-		}
-	}
-
-	/**
-	 * Refreshes all non-static values from this node.
-	 * WARNING: It is not recommended to await this method!
-	 */
-	private async refreshValues(): Promise<void> {
-		for (const endpoint of this.getAllEndpoints()) {
-			for (const cc of endpoint.getSupportedCCInstances()) {
-				// Only query actuator and sensor CCs
-				if (
-					!actuatorCCs.includes(cc.ccId) &&
-					!sensorCCs.includes(cc.ccId)
-				) {
-					continue;
-				}
-				// Don't do a complete interview, only dynamic values
-				try {
-					await cc.interview(false);
-				} catch (e) {
-					log.controller.logNode(
-						this.id,
-						`failed to refresh values for ${getEnumMemberName(
-							CommandClasses,
-							cc.ccId,
-						)}, endpoint ${endpoint.index}: ${e.message}`,
-						"error",
-					);
-				}
-			}
-		}
-	}
-
-	/** Overwrites the reported configuration with information from a config file */
-	protected async overwriteConfig(): Promise<void> {
-		if (this.isControllerNode()) {
-			// The device config was not loaded prior to this step because the Version CC is not interviewed.
-			// Therefore do it here.
-			await this.loadDeviceConfig();
-		}
-
-		if (this.deviceConfig) {
-			// TODO: Override stuff
-		}
-		await this.setInterviewStage(InterviewStage.OverwriteConfig);
-	}
-
-	/** @internal */
-	public async queryNeighborsInternal(): Promise<void> {
-		log.controller.logNode(this.id, {
-			message: "requesting node neighbors...",
-			direction: "outbound",
-		});
-		try {
-			const resp = await this.driver.sendMessage<GetRoutingInfoResponse>(
-				new GetRoutingInfoRequest(this.driver, {
-					nodeId: this.id,
-					removeBadLinks: false,
-					removeNonRepeaters: false,
-				}),
-			);
-			this._neighbors = resp.nodeIds;
-			log.controller.logNode(this.id, {
-				message: `  node neighbors received: ${this._neighbors.join(
-					", ",
-				)}`,
-				direction: "inbound",
-			});
-		} catch (e) {
-			log.controller.logNode(
-				this.id,
-				`  requesting the node neighbors failed: ${e.message}`,
-				"error",
-			);
-			throw e;
-		}
-	}
-
-	/** Queries a node for its neighbor nodes during the node interview */
-	protected async queryNeighbors(): Promise<void> {
-		await this.queryNeighborsInternal();
-		await this.setInterviewStage(InterviewStage.Neighbors);
-	}
-
-	/**
-	 * @internal
-	 * Handles a CommandClass that was received from this node
-	 */
-	public async handleCommand(command: CommandClass): Promise<void> {
-		// If the node sent us an unsolicited update, our initial assumption
-		// was wrong. Stop querying it regularly for updates
-		this.cancelManualValueRefresh(command.ccId);
-
-		if (command instanceof BasicCC) {
-			return this.handleBasicCommand(command);
-		} else if (command instanceof CentralSceneCCNotification) {
-			return this.handleCentralSceneNotification(command);
-		} else if (command instanceof WakeUpCCWakeUpNotification) {
-			return this.handleWakeUpNotification();
-		} else if (command instanceof NotificationCCReport) {
-			return this.handleNotificationReport(command);
-		} else if (command instanceof SceneActivationCCSet) {
-			return this.handleSceneActivationSet(command);
-		} else if (command instanceof ClockCCReport) {
-			return this.handleClockReport(command);
-		}
-
-		// Ignore all commands that don't need to be handled
-		if (command.constructor.name.endsWith("Report")) {
-			// Reports are either a response to a Get command or
-			// automatically store their values in the Value DB.
-			// No need to manually handle them
-			return;
-		}
-
-		log.controller.logNode(this.id, {
-			message: `TODO: no handler for application command`,
-			direction: "inbound",
-		});
-	}
-
-	/** Stores information about a currently held down key */
-	private centralSceneKeyHeldDownContext:
-		| {
-				timeout: NodeJS.Timeout;
-				sceneNumber: number;
-		  }
-		| undefined;
-	private lastCentralSceneNotificationSequenceNumber: number | undefined;
-
-	/** Handles the receipt of a Central Scene notifification */
-	private async handleCentralSceneNotification(
-		command: CentralSceneCCNotification,
-	): Promise<void> {
-		// Did we already receive this command?
-		if (
-			command.sequenceNumber ===
-			this.lastCentralSceneNotificationSequenceNumber
-		) {
-			return;
-		} else {
-			this.lastCentralSceneNotificationSequenceNumber =
-				command.sequenceNumber;
-		}
-		/*
-		If the Slow Refresh field is false:
-		- A new Key Held Down notification MUST be sent every 200ms until the key is released.
-		- The Sequence Number field MUST be updated at each notification transmission.
-		- If not receiving a new Key Held Down notification within 400ms, a controlling node SHOULD use an adaptive timeout approach as described in 4.17.1:
-		A controller SHOULD apply an adaptive approach based on the reception of the Key Released Notification. 
-		Initially, the controller SHOULD time out if not receiving any Key Held Down Notification refresh after 
-		400ms and consider this to be a Key Up Notification. If, however, the controller subsequently receives a 
-		Key Released Notification, the controller SHOULD consider the sending node to be operating with the Slow 
-		Refresh capability enabled.
-
-		If the Slow Refresh field is true:
-		- A new Key Held Down notification MUST be sent every 55 seconds until the key is released.
-		- The Sequence Number field MUST be updated at each notification refresh.
-		- If not receiving a new Key Held Down notification within 60 seconds after the most recent Key Held Down 
-		notification, a receiving node MUST respond as if it received a Key Release notification.
-		*/
-
-		const setSceneValue = (
-			sceneNumber: number,
-			key: CentralSceneKeys,
-		): void => {
-			const valueId = getSceneValueId(sceneNumber);
-			this.valueDB.setValue(valueId, key);
-		};
-
-		const forceKeyUp = (): void => {
-			// force key up event
-			setSceneValue(
-				this.centralSceneKeyHeldDownContext!.sceneNumber,
-				CentralSceneKeys.KeyReleased,
-			);
-			// clear old timer
-			clearTimeout(this.centralSceneKeyHeldDownContext!.timeout);
-			// clear the key down context
-			this.centralSceneKeyHeldDownContext = undefined;
-		};
-
-		if (
-			this.centralSceneKeyHeldDownContext &&
-			this.centralSceneKeyHeldDownContext.sceneNumber !==
-				command.sceneNumber
-		) {
-			// The user pressed another button, force release
-			forceKeyUp();
-		}
-
-		if (command.keyAttribute === CentralSceneKeys.KeyHeldDown) {
-			// Set or refresh timer to force a release of the key
-			if (this.centralSceneKeyHeldDownContext) {
-				clearTimeout(this.centralSceneKeyHeldDownContext.timeout);
-			}
-			this.centralSceneKeyHeldDownContext = {
-				sceneNumber: command.sceneNumber,
-				// Unref'ing long running timers allows the process to exit mid-timeout
-				timeout: setTimeout(
-					forceKeyUp,
-					command.slowRefresh ? 60000 : 400,
-				).unref(),
-			};
-		} else if (command.keyAttribute === CentralSceneKeys.KeyReleased) {
-			// Stop the release timer
-			if (this.centralSceneKeyHeldDownContext) {
-				clearTimeout(this.centralSceneKeyHeldDownContext.timeout);
-				this.centralSceneKeyHeldDownContext = undefined;
-			}
-		}
-
-		setSceneValue(command.sceneNumber, command.keyAttribute);
-		log.controller.logNode(this.id, {
-			message: `received CentralScene notification ${stringify(command)}`,
-			direction: "inbound",
-		});
-	}
-
-	/** The timestamp of the last received wakeup notification */
-	private lastWakeUp: number | undefined;
-
-	/** Handles the receipt of a Wake Up notification */
-	private handleWakeUpNotification(): void {
-		log.controller.logNode(this.id, {
-			message: `received wakeup notification`,
-			direction: "inbound",
-		});
-		this.setAwake(true);
-
-		// From the specs:
-		// A controlling node SHOULD read the Wake Up Interval of a supporting node when the delays between
-		// Wake Up periods are larger than what was last set at the supporting node.
-		const now = Date.now();
-		if (this.lastWakeUp) {
-			// we've already measured the wake up interval, so we can check whether a refresh is necessary
-			const wakeUpInterval =
-				this.getValue<number>(getWakeUpIntervalValueId()) ?? 0;
-			// The wakeup interval is specified in seconds. Also give 5s tolerance to avoid
-			// unnecessary queries since there might be some delay
-			if ((now - this.lastWakeUp) / 1000 > wakeUpInterval + 5) {
-				this.commandClasses["Wake Up"].getInterval().catch(() => {
-					// Don't throw if there's an error
-				});
-			}
-		}
-		this.lastWakeUp = now;
-	}
-
-	/** Handles the receipt of a BasicCC Set or Report */
-	private async handleBasicCommand(command: BasicCC): Promise<void> {
-		// Retrieve the endpoint the command is coming from
-		const sourceEndpoint =
-			this.getEndpoint(command.endpointIndex ?? 0) ?? this;
-
-		// Depending on the generic device class, we may need to map the basic command to other CCs
-		let mappedTargetCC: CommandClass | undefined;
-		switch (this.deviceClass?.generic.key) {
-			case GenericDeviceClasses["Binary Sensor"]:
-				mappedTargetCC = sourceEndpoint.createCCInstanceUnsafe(
-					CommandClasses["Binary Sensor"],
-				);
-				break;
-			// TODO: Which sensor type to use here?
-			// case GenericDeviceClasses["Multilevel Sensor"]:
-			// 	mappedTargetCC = this.createCCInstanceUnsafe(
-			// 		CommandClasses["Multilevel Sensor"],
-			// 	);
-			// 	break;
-			case GenericDeviceClasses["Binary Switch"]:
-				mappedTargetCC = sourceEndpoint.createCCInstanceUnsafe(
-					CommandClasses["Binary Switch"],
-				);
-				break;
-			case GenericDeviceClasses["Multilevel Switch"]:
-				mappedTargetCC = sourceEndpoint.createCCInstanceUnsafe(
-					CommandClasses["Multilevel Switch"],
-				);
-				break;
-		}
-
-		if (command instanceof BasicCCReport) {
-			// Try to set the mapped value on the target CC
-			const didSetMappedValue =
-				typeof command.currentValue === "number" &&
-				mappedTargetCC?.setMappedBasicValue(command.currentValue);
-
-			// Otherwise fall back to setting it ourselves
-			if (!didSetMappedValue) {
-				// Store the value in the value DB now
-				command.persistValues();
-
-				// Since the node sent us a Basic report, we are sure that it is at least supported
-				// If this is the only supported actuator CC, add it to the support list,
-				// so the information lands in the network cache
-				if (!actuatorCCs.some((cc) => sourceEndpoint.supportsCC(cc))) {
-					sourceEndpoint.addCC(CommandClasses.Basic, {
-						isControlled: true,
-					});
-				}
-			}
-		} else if (command instanceof BasicCCSet) {
-			// Some devices send their current state using `BasicCCSet`s to their associations
-			// instead of using reports. We still interpret them like reports
-			// TODO: find out if that breaks other devices
-			log.controller.logNode(this.id, {
-				message: "treating BasicCC Set as a report",
-			});
-
-			// Try to set the mapped value on the target CC
-			const didSetMappedValue = mappedTargetCC?.setMappedBasicValue(
-				command.targetValue,
-			);
-
-			// Otherwise fall back to setting it ourselves
-			if (!didSetMappedValue) {
-				// Sets cannot store their value automatically, so store the values manually
-				this._valueDB.setValue(
-					{
-						commandClass: CommandClasses.Basic,
-						endpoint: command.endpointIndex,
-						property: "currentValue",
-					},
-					command.targetValue,
-				);
-				// Since the node sent us a Basic command, we are sure that it is at least controlled
-				// Add it to the support list, so the information lands in the network cache
-				if (!sourceEndpoint.controlsCC(CommandClasses.Basic)) {
-					sourceEndpoint.addCC(CommandClasses.Basic, {
-						isControlled: true,
-					});
-				}
-			}
-		}
-	}
-
-	/**
-	 * Allows automatically resetting notification values to idle if the node does not do it itself
-	 */
-	private notificationIdleTimeouts = new Map<string, NodeJS.Timeout>();
-	/** Schedules a notification value to be reset */
-	private scheduleNotificationIdleReset(
-		valueId: ValueID,
-		handler: () => void,
-	): void {
-		this.clearNotificationIdleReset(valueId);
-		const key = valueIdToString(valueId);
-		this.notificationIdleTimeouts.set(
-			key,
-			// Unref'ing long running timeouts allows to quit the application before the timeout elapses
-			setTimeout(handler, 5 * 3600 * 1000 /* 5 minutes */).unref(),
-		);
-	}
-
-	/** Removes a scheduled notification reset */
-	private clearNotificationIdleReset(valueId: ValueID): void {
-		const key = valueIdToString(valueId);
-		if (this.notificationIdleTimeouts.has(key)) {
-			clearTimeout(this.notificationIdleTimeouts.get(key)!);
-			this.notificationIdleTimeouts.delete(key);
-		}
-	}
-
-	/**
-	 * Handles the receipt of a Notification Report
-	 */
-	private handleNotificationReport(command: NotificationCCReport): void {
-		if (command.notificationType == undefined) {
-			log.controller.logNode(this.id, {
-				message: `received unsupported notification ${stringify(
-					command,
-				)}`,
-				direction: "inbound",
-			});
-			return;
-		}
-
-		// Look up the received notification in the config
-		const notificationConfig = lookupNotification(command.notificationType);
-
-		if (notificationConfig) {
-			// This is a known notification (status or event)
-			const property = notificationConfig.name;
-
-			/** Returns a single notification state to idle */
-			const setStateIdle = (prevValue: number): void => {
-				const valueConfig = notificationConfig.lookupValue(prevValue);
-				// Only known variables may be reset to idle
-				if (!valueConfig || valueConfig.type !== "state") return;
-				// Some properties may not be reset to idle
-				if (!valueConfig.idle) return;
-
-				const propertyKey = valueConfig.variableName;
-				const valueId: ValueID = {
-					commandClass: command.ccId,
-					endpoint: command.endpointIndex,
-					property,
-					propertyKey,
-				};
-				// Since the node has reset the notification itself, we don't need the idle reset
-				this.clearNotificationIdleReset(valueId);
-				this.valueDB.setValue(valueId, 0 /* idle */);
-			};
-
-			const value = command.notificationEvent!;
-			if (value === 0) {
-				// Generic idle notification, this contains a value to be reset
-				if (
-					Buffer.isBuffer(command.eventParameters) &&
-					command.eventParameters.length
-				) {
-					// The target value is the first byte of the event parameters
-					setStateIdle(command.eventParameters[0]);
-				} else {
-					// Reset all values to idle
-					const nonIdleValues = this.valueDB
-						.getValues(CommandClasses.Notification)
-						.filter(
-							(v) =>
-								(v.endpoint || 0) === command.endpointIndex &&
-								v.property === property &&
-								typeof v.value === "number" &&
-								v.value !== 0,
-						);
-					for (const v of nonIdleValues) {
-						setStateIdle(v.value as number);
-					}
-				}
-				return;
-			}
-
-			let propertyKey: string;
-			// Find out which property we need to update
-			const valueConfig = notificationConfig.lookupValue(value);
-
-			let allowIdleReset: boolean;
-			if (!valueConfig) {
-				// This is an unknown value, collect it in an unknown bucket
-				propertyKey = "unknown";
-				// We don't know what this notification refers to, so we don't force a reset
-				allowIdleReset = false;
-			} else if (valueConfig.type === "state") {
-				propertyKey = valueConfig.variableName;
-				allowIdleReset = valueConfig.idle;
-			} else {
-				this.emit(
-					"notification",
-					this,
-					valueConfig.label,
-					command.eventParameters,
-				);
-				return;
-			}
-			// Now that we've gathered all we need to know, update the value in our DB
-			const valueId: ValueID = {
-				commandClass: command.ccId,
-				endpoint: command.endpointIndex,
-				property,
-				propertyKey,
-			};
-			this.valueDB.setValue(valueId, value);
-			// Nodes before V8 don't necessarily reset the notification to idle
-			// Set a fallback timer in case the node does not reset it.
-			if (
-				allowIdleReset &&
-				this.driver.getSafeCCVersionForNode(
-					CommandClasses.Notification,
-					this.id,
-				) <= 7
-			) {
-				this.scheduleNotificationIdleReset(valueId, () =>
-					setStateIdle(value),
-				);
-			}
-		} else {
-			// This is an unknown notification
-			const property = `UNKNOWN_${num2hex(command.notificationType)}`;
-			const valueId: ValueID = {
-				commandClass: command.ccId,
-				endpoint: command.endpointIndex,
-				property,
-			};
-			this.valueDB.setValue(valueId, command.notificationEvent);
-			// We don't know what this notification refers to, so we don't force a reset
-		}
-	}
-
-	private sceneActivationResetTimeout: NodeJS.Timeout | undefined;
-	/** Handles the receipt of a SceneActivation Set and the automatic reset of the value */
-	private handleSceneActivationSet(command: SceneActivationCCSet): void {
-		if (this.sceneActivationResetTimeout) {
-			clearTimeout(this.sceneActivationResetTimeout);
-		}
-		// Schedule a reset of the CC values
-		this.sceneActivationResetTimeout = setTimeout(() => {
-			this.sceneActivationResetTimeout = undefined;
-			// Reset scene and duration to undefined
-			this.valueDB.setValue(
-				getSceneIdValueID(command.endpointIndex),
-				undefined,
-			);
-			this.valueDB.setValue(
-				getDimmingDurationValueID(command.endpointIndex),
-				undefined,
-			);
-		}, command.dimmingDuration?.toMilliseconds() ?? 0).unref();
-		// Unref'ing long running timeouts allows to quit the application before the timeout elapses
-	}
-
-	private handleClockReport(command: ClockCCReport): void {
-		// A Z-Wave Plus node SHOULD issue a Clock Report Command via the Lifeline Association Group if they
-		// suspect to have inaccurate time and/or weekdays (e.g. after battery removal).
-		// A controlling node SHOULD compare the received time and weekday with its current time and set the
-		// time again at the supporting node if a deviation is observed (e.g. different weekday or more than a
-		// minute difference)
-		const now = new Date();
-		// local time
-		const hours = now.getHours();
-		let minutes = now.getMinutes();
-		// A sending node knowing the current time with seconds precision SHOULD round its
-		// current time to the nearest minute when sending this command.
-		if (now.getSeconds() >= 30) {
-			minutes = (minutes + 1) % 60;
-		}
-		// Sunday is 0 in JS, but 7 in Z-Wave
-		let weekday = now.getDay();
-		if (weekday === 0) weekday = 7;
-
-		if (
-			command.weekday !== weekday ||
-			command.hour !== hours ||
-			command.minute !== minutes
-		) {
-			const endpoint = command.getEndpoint();
-			if (!endpoint) return;
-
-			log.controller.logNode(
-				this.nodeId,
-				`detected a deviation of the node's clock, updating it...`,
-			);
-			endpoint.commandClasses.Clock.set(hours, minutes, weekday).catch(
-				() => {
-					// Don't throw when the update fails
-				},
-			);
-		}
-	}
-
-	/**
-	 * @internal
-	 * Serializes this node in order to store static data in a cache
-	 */
-	public serialize(): JSONObject {
-		const ret = {
-			id: this.id,
-			interviewStage:
-				this.interviewStage >= InterviewStage.RestartFromCache
-					? InterviewStage[InterviewStage.Complete]
-					: InterviewStage[this.interviewStage],
-			deviceClass: this.deviceClass && {
-				basic: this.deviceClass.basic,
-				generic: this.deviceClass.generic.key,
-				specific: this.deviceClass.specific.key,
-			},
-			isListening: this.isListening,
-			isFrequentListening: this.isFrequentListening,
-			isRouting: this.isRouting,
-			maxBaudRate: this.maxBaudRate,
-			isSecure: this.isSecure,
-			isBeaming: this.isBeaming,
-			version: this.version,
-			commandClasses: {} as JSONObject,
-		};
-		// Sort the CCs by their key before writing to the object
-		const sortedCCs = [
-			...this.implementedCommandClasses.keys(),
-		].sort((a, b) => Math.sign(a - b));
-		for (const cc of sortedCCs) {
-			const serializedCC = {
-				name: CommandClasses[cc],
-				endpoints: {} as JSONObject,
-			} as JSONObject;
-			// We store the support and version information in this location rather than in the version CC
-			// Therefore request the information from all endpoints
-			for (const endpoint of this.getAllEndpoints()) {
-				if (endpoint.implementedCommandClasses.has(cc)) {
-					serializedCC.endpoints[
-						endpoint.index
-					] = endpoint.implementedCommandClasses.get(cc);
-				}
-			}
-			// If the CC is implemented and has values or value metadata,
-			// store them
-			const ccInstance = this.createCCInstanceUnsafe(cc);
-			if (ccInstance) {
-				// Store values if there ara any
-				const ccValues = ccInstance.serializeValuesForCache();
-				if (ccValues.length > 0) serializedCC.values = ccValues;
-				const ccMetadata = ccInstance.serializeMetadataForCache();
-				if (ccMetadata.length > 0) serializedCC.metadata = ccMetadata;
-			}
-			ret.commandClasses[num2hex(cc)] = serializedCC;
-		}
-		return ret;
-	}
-
-	/**
-	 * @internal
-	 * Deserializes the information of this node from a cache.
-	 */
-	public async deserialize(obj: any): Promise<void> {
-		if (obj.interviewStage in InterviewStage) {
-			this.interviewStage =
-				typeof obj.interviewStage === "number"
-					? obj.interviewStage
-					: InterviewStage[obj.interviewStage];
-		}
-		if (isObject(obj.deviceClass)) {
-			const { basic, generic, specific } = obj.deviceClass;
-			if (
-				typeof basic === "number" &&
-				typeof generic === "number" &&
-				typeof specific === "number"
-			) {
-				const genericDC = GenericDeviceClass.get(generic);
-				this._deviceClass = new DeviceClass(
-					basic,
-					genericDC,
-					SpecificDeviceClass.get(genericDC.key, specific),
-				);
-			}
-		}
-
-		// Parse single properties
-		const tryParse = (
-			key: Extract<keyof ZWaveNode, string>,
-			type: "boolean" | "number" | "string",
-		): void => {
-			if (typeof obj[key] === type)
-				this[`_${key}` as keyof this] = obj[key];
-		};
-		tryParse("isListening", "boolean");
-		tryParse("isFrequentListening", "boolean");
-		tryParse("isRouting", "boolean");
-		tryParse("maxBaudRate", "number");
-		tryParse("isSecure", "boolean");
-		tryParse("isBeaming", "boolean");
-		tryParse("version", "number");
-
-		function enforceType(
-			val: any,
-			type: "boolean" | "number" | "string",
-		): any {
-			return typeof val === type ? val : undefined;
-		}
-
-		// We need to cache the endpoint CC support until all CCs have been deserialized
-		const endpointCCSupport = new Map<
-			number,
-			Map<number, Partial<CommandClassInfo>>
-		>();
-
-		// Parse CommandClasses
-		if (isObject(obj.commandClasses)) {
-			const ccDict = obj.commandClasses;
-			for (const ccHex of Object.keys(ccDict)) {
-				// First make sure this key describes a valid CC
-				if (!/^0x[0-9a-fA-F]+$/.test(ccHex)) continue;
-				const ccNum = parseInt(ccHex);
-				if (!(ccNum in CommandClasses)) continue;
-
-				// Parse the information we have
-				const {
-					values,
-					metadata,
-					// Starting with v2.4.2, the CC versions are stored in the endpoints object
-					endpoints,
-					// These are for compatibility with older versions
-					isSupported,
-					isControlled,
-					version,
-				} = ccDict[ccHex];
-				if (isObject(endpoints)) {
-					// New cache file with a dictionary of CC support information
-					const support = new Map<
-						number,
-						Partial<CommandClassInfo>
-					>();
-					for (const endpointIndex of Object.keys(endpoints)) {
-						// First make sure this key is a number
-						if (!/^\d+$/.test(endpointIndex)) continue;
-						const numEndpointIndex = parseInt(endpointIndex, 10);
-
-						// Verify the info object
-						const info = (endpoints as any)[
-							endpointIndex
-						] as CommandClassInfo;
-						info.isSupported = enforceType(
-							info.isSupported,
-							"boolean",
-						);
-						info.isControlled = enforceType(
-							info.isControlled,
-							"boolean",
-						);
-						info.version = enforceType(info.version, "number");
-
-						// Update the root endpoint immediately, save non-root endpoint information for later
-						if (numEndpointIndex === 0) {
-							this.addCC(ccNum, info);
-						} else {
-							support.set(numEndpointIndex, info);
-						}
-					}
-					endpointCCSupport.set(ccNum, support);
-				} else {
-					// Legacy cache with single properties for the root endpoint
-					this.addCC(ccNum, {
-						isSupported: enforceType(isSupported, "boolean"),
-						isControlled: enforceType(isControlled, "boolean"),
-						version: enforceType(version, "number"),
-					});
-				}
-				// Metadata must be deserialized before values since that may be necessary to correctly translate value IDs
-				if (isArray(metadata) && metadata.length > 0) {
-					// If any exist, deserialize the metadata aswell
-					const ccInstance = this.createCCInstanceUnsafe(ccNum);
-					if (ccInstance) {
-						// In v2.0.0, propertyName was changed to property. The network caches might still reference the old property names
-						for (const m of metadata) {
-							if ("propertyName" in m) {
-								m.property = m.propertyName;
-								delete m.propertyName;
-							}
-						}
-						try {
-							ccInstance.deserializeMetadataFromCache(
-								metadata as CacheMetadata[],
-							);
-						} catch (e) {
-							log.controller.logNode(this.id, {
-								message: `Error during deserialization of CC value metadata from cache:\n${e}`,
-								level: "error",
-							});
-						}
-					}
-				}
-				if (isArray(values) && values.length > 0) {
-					// If any exist, deserialize the values aswell
-					const ccInstance = this.createCCInstanceUnsafe(ccNum);
-					if (ccInstance) {
-						// In v2.0.0, propertyName was changed to property. The network caches might still reference the old property names
-						for (const v of values) {
-							if ("propertyName" in v) {
-								v.property = v.propertyName;
-								delete v.propertyName;
-							}
-						}
-						try {
-							ccInstance.deserializeValuesFromCache(
-								values as CacheValue[],
-							);
-						} catch (e) {
-							log.controller.logNode(this.id, {
-								message: `Error during deserialization of CC values from cache:\n${e}`,
-								level: "error",
-							});
-						}
-					}
-				}
-			}
-		}
-
-		// Now restore the CC versions for each non-root endpoint
-		for (const [cc, support] of endpointCCSupport) {
-			for (const [endpointIndex, info] of support) {
-				const endpoint = this.getEndpoint(endpointIndex);
-				if (!endpoint) continue;
-				endpoint.addCC(cc, info);
-			}
-		}
-
-		// And restore the device config
-		await this.loadDeviceConfig();
-	}
-
-	/**
-	 * @internal
-	 * Changes the assumed sleep state of the node
-	 * @param awake Whether the node should be assumed awake
-	 */
-	public setAwake(awake: boolean): void {
-		if (!this.supportsCC(CommandClasses["Wake Up"])) return;
-		WakeUpCC.setAwake(this, awake);
-	}
-
-	/** Returns whether the node is currently assumed awake */
-	public isAwake(): boolean {
-		const isAsleep =
-			this.supportsCC(CommandClasses["Wake Up"]) &&
-			!WakeUpCC.isAwake(this);
-		return !isAsleep;
-	}
-
-	/**
-	 * Whether the node should be kept awake when there are no pending messages.
-	 */
-	public keepAwake: boolean = false;
-
-	private isSendingNoMoreInformation: boolean = false;
-	/**
-	 * @internal
-	 * Sends the node a WakeUpCCNoMoreInformation so it can go back to sleep
-	 */
-	public async sendNoMoreInformation(): Promise<boolean> {
-		// Don't send the node back to sleep if it should be kept awake
-		if (this.keepAwake) return false;
-
-		// Avoid calling this method more than once
-		if (this.isSendingNoMoreInformation) return false;
-		this.isSendingNoMoreInformation = true;
-
-		let msgSent = false;
-		if (this.isAwake() && this.interviewStage === InterviewStage.Complete) {
-			log.controller.logNode(this.id, {
-				message: "Sending node back to sleep...",
-				direction: "outbound",
-			});
-			await this.commandClasses["Wake Up"].sendNoMoreInformation();
-			this.setAwake(false);
-			log.controller.logNode(this.id, "  Node asleep");
-
-			msgSent = true;
-		}
-
-		this.isSendingNoMoreInformation = false;
-		return msgSent;
-	}
-}
->>>>>>> e24f81ec
+}